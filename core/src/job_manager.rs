--- conflicted
+++ resolved
@@ -710,7 +710,6 @@
 
         fn associated_sender_user_id(&self) -> u16 {
             self.associated_sender as _
-<<<<<<< HEAD
         }
 
         fn associated_recipient_user_id(&self) -> Option<u16> {
@@ -729,26 +728,6 @@
             None
         }
 
-=======
-        }
-
-        fn associated_recipient_user_id(&self) -> Option<u16> {
-            self.associated_recipient.map(|r| r as _)
-        }
-
-        fn payload(&self) -> &Vec<u8> {
-            unimplemented!()
-        }
-
-        fn sender_network_id(&self) -> Option<Public> {
-            None
-        }
-
-        fn recipient_network_id(&self) -> Option<Public> {
-            None
-        }
-
->>>>>>> f6753434
         fn payload_mut(&mut self) -> &mut Vec<u8> {
             unimplemented!("Not implemented")
         }

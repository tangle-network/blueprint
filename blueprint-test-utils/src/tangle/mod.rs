use crate::tangle::node::{Error, SubstrateNode, TANGLE_NODE_ENV};
use reqwest;
use std::env;
use std::fs;
use std::io::Write;
use std::path::PathBuf;

pub mod node;
pub mod transactions;

const TANGLE_RELEASE_MAC: &str = "https://github.com/tangle-network/tangle/releases/download/83f587f/tangle-testnet-manual-seal-darwin-amd64";
const TANGLE_RELEASE_LINUX: &str = "https://github.com/tangle-network/tangle/releases/download/83f587f/tangle-testnet-manual-seal-linux-amd64";

/// Downloads the appropriate Tangle binary for the current platform and returns the path
pub async fn download_tangle_binary() -> Result<PathBuf, Box<dyn std::error::Error>> {
    let download_url = if cfg!(target_os = "macos") {
        TANGLE_RELEASE_MAC
    } else if cfg!(target_os = "linux") {
        TANGLE_RELEASE_LINUX
    } else {
        return Err("Unsupported platform".into());
    };

    // Create cache directory in user's home directory
    let cache_dir = dirs::cache_dir()
        .ok_or("Could not determine cache directory")?
        .join("tangle-binary");
    fs::create_dir_all(&cache_dir)?;

    let binary_path = cache_dir.join("tangle");

    let version_path = cache_dir.join("version.txt");
    let commit_hash = download_url.split('/').nth(7).unwrap_or_default();

    let should_download = if binary_path.exists() && version_path.exists() {
        // Check if version matches
        let stored_version = fs::read_to_string(&version_path)?;
        stored_version.trim() != commit_hash
    } else {
        true
    };

    if should_download {
        let response = reqwest::get(download_url).await?;
        let bytes = response.bytes().await?;

        let mut file = fs::File::create(&binary_path)?;
        file.write_all(&bytes)?;

        // Make binary executable
        #[cfg(unix)]
        {
            use std::os::unix::fs::PermissionsExt;
            let mut perms = fs::metadata(&binary_path)?.permissions();
            perms.set_mode(0o755);
            fs::set_permissions(&binary_path, perms)?;
        }

        // Write version file
        fs::write(&version_path, commit_hash)?;
    }

    Ok(binary_path)
}

/// Run a Tangle node with the default settings.
/// The node will shut down when the returned handle is dropped.
pub async fn run() -> Result<SubstrateNode, Error> {
    let binary_path = download_tangle_binary().await.map_err(|e| {
        Error::Io(std::io::Error::new(
            std::io::ErrorKind::Other,
            e.to_string(),
        ))
    })?;
    let builder = SubstrateNode::builder()
<<<<<<< HEAD
        .binary_paths([binary_path])
=======
        .binary_paths([
            &tangle_from_env,
            "../tangle/target/release/tangle",
            "../../tangle/target/release/tangle",
            "../../../tangle/target/release/tangle",
        ])
>>>>>>> 4471000c
        .arg("validator")
        .arg_val("rpc-cors", "all")
        .arg_val("rpc-methods", "unsafe")
        .arg("rpc-external")
        .arg_val("sealing", "manual")
        .clone();
    builder.spawn()
}

#[macro_export]
/// A template that makes creating domain-specific macros for tangle-based blueprints easier
macro_rules! tangle_blueprint_test_template {
    (
        $N:tt,
        $test_logic:expr,
    ) => {
        use $crate::test_ext::new_test_ext_blueprint_manager;

        #[::gadget_sdk::tokio::test(flavor = "multi_thread", crate = "::gadget_sdk::tokio")]
        async fn test_blueprint() {
            ::blueprint_test_utils::setup_log();

            let tmp_dir = $crate::tempfile::TempDir::new().unwrap();
            let tmp_dir_path = tmp_dir.path().to_string_lossy().into_owned();

            ::blueprint_test_utils::test_ext::new_test_ext_blueprint_manager::<$N, 1, String, _, _>(
                tmp_dir_path,
                ::blueprint_test_utils::run_test_blueprint_manager,
            )
            .await
            .execute_with_async($test_logic)
            .await
        }
    };
}

#[macro_export]
macro_rules! test_tangle_blueprint {
    (
        $N:tt,
        $T:tt,
        $job_id:tt,
        [$($inputs:expr),*],
        [$($expected_output:expr),*],
        $call_id:expr,
    ) => {
        ::blueprint_test_utils::tangle_blueprint_test_template!(
            $N,
            |client, handles, blueprint| async move {
                let keypair = handles[0].sr25519_id().clone();
                let selected_service = &blueprint.services[0];
                let service_id = selected_service.id;

                ::gadget_sdk::info!(
                    "Submitting job {} with service ID {service_id}", $job_id
                );

                let job_args = vec![$($inputs),*];

                let job = ::blueprint_test_utils::submit_job(
                    client,
                    &keypair,
                    service_id,
                    $job_id as ::blueprint_test_utils::Job,
                    job_args,
                    $call_id,
                )
                .await
                .expect("Failed to submit job");

                let call_id = job.call_id;

                ::gadget_sdk::info!(
                    "Submitted job {} with service ID {service_id} has call id {call_id}", $job_id
                );

                let job_results = ::blueprint_test_utils::wait_for_completion_of_tangle_job(client, service_id, call_id, $T)
                    .await
                    .expect("Failed to wait for job completion");

                assert_eq!(job_results.service_id, service_id);
                assert_eq!(job_results.call_id, call_id);

                let expected_outputs = vec![$($expected_output),*];
                if expected_outputs.is_empty() {
                    ::gadget_sdk::info!("No expected outputs specified, skipping verification");
                    return
                }

                assert_eq!(job_results.result.len(), expected_outputs.len(), "Number of outputs doesn't match expected");

                for (result, expected) in job_results.result.into_iter().zip(expected_outputs.into_iter()) {
                    assert_eq!(result, expected);
                }
            },
        );
    };
    (
        $N:tt,
        $job_id:tt,
        [$($input:expr),*],
        [$($expected_output:expr),*]
        $call_id:expr,
    ) => {
        ::blueprint_test_utils::test_tangle_blueprint!($N, $N, $job_id, [$($input),+], [$($expected_output),+], $call_id);
    };
}<|MERGE_RESOLUTION|>--- conflicted
+++ resolved
@@ -73,16 +73,7 @@
         ))
     })?;
     let builder = SubstrateNode::builder()
-<<<<<<< HEAD
         .binary_paths([binary_path])
-=======
-        .binary_paths([
-            &tangle_from_env,
-            "../tangle/target/release/tangle",
-            "../../tangle/target/release/tangle",
-            "../../../tangle/target/release/tangle",
-        ])
->>>>>>> 4471000c
         .arg("validator")
         .arg_val("rpc-cors", "all")
         .arg_val("rpc-methods", "unsafe")

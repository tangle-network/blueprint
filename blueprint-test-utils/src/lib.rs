--- conflicted
+++ resolved
@@ -1,38 +1,23 @@
 use crate::test_ext::NAME_IDS;
+use api::runtime_types;
+use api::services::calls::types::call::{Args, Job};
+use api::services::calls::types::create_blueprint::Blueprint;
+use api::services::calls::types::register::{Preferences, RegistrationArgs};
+use api::services::events::JobResultSubmitted;
+use api::services::storage::types::job_results::JobResults;
 use blueprint_manager::config::BlueprintManagerConfig;
 use blueprint_manager::executor::BlueprintManagerHandle;
-use blueprint_manager::sdk::prelude::color_eyre;
 use cargo_tangle::deploy::Opts;
-<<<<<<< HEAD
-use gadget_common::prelude::DebugLogger;
-use gadget_common::tangle_runtime::api::services::calls::types::call::{Args, Job};
-use gadget_common::tangle_runtime::api::services::calls::types::create_blueprint::Blueprint;
-use gadget_common::tangle_runtime::api::services::calls::types::register::{
-    Preferences, RegistrationArgs,
-};
-use gadget_common::tangle_runtime::api::services::events::JobResultSubmitted;
-use gadget_common::tangle_runtime::{api, AccountId32};
-use gadget_common::tangle_subxt::subxt::OnlineClient;
-pub use gadget_core::job::SendFuture;
 use gadget_io::{GadgetConfig, SupportedChains};
+use gadget_sdk::clients::tangle::runtime::TangleConfig;
 use gadget_sdk::keystore;
 use gadget_sdk::keystore::backend::fs::FilesystemKeystore;
 use gadget_sdk::keystore::backend::GenericKeyStore;
 use gadget_sdk::keystore::{Backend, BackendExt, TanglePairSigner};
+use gadget_sdk::logger::Logger;
 pub use gadget_sdk::setup_log;
-=======
-use gadget_io::{GadgetConfig, SupportedChains};
-use gadget_sdk::clients::tangle::runtime::TangleConfig;
-use gadget_sdk::tangle_subxt::subxt::utils::AccountId32;
-use gadget_sdk::tangle_subxt::subxt::OnlineClient;
 use gadget_sdk::tangle_subxt::subxt_signer::sr25519;
 use gadget_sdk::tangle_subxt::tangle_testnet_runtime::api;
-use gadget_sdk::tangle_subxt::tangle_testnet_runtime::api::runtime_types;
-use gadget_sdk::tangle_subxt::tangle_testnet_runtime::api::services::calls::types::call::{Args, Job};
-use gadget_sdk::tangle_subxt::tangle_testnet_runtime::api::services::calls::types::create_blueprint::Blueprint;
-use gadget_sdk::tangle_subxt::tangle_testnet_runtime::api::services::calls::types::register::{Preferences, RegistrationArgs};
-use gadget_sdk::tangle_subxt::tangle_testnet_runtime::api::services::storage::types::job_results::JobResults;
->>>>>>> ee827b0c
 use libp2p::Multiaddr;
 pub use log;
 use sp_core::Pair as PairT;
@@ -40,14 +25,12 @@
 use std::net::IpAddr;
 use std::path::{Path, PathBuf};
 use std::time::Duration;
-<<<<<<< HEAD
 use subxt::ext::sp_core::Pair;
-use tangle_environment::runtime::TangleConfig;
-=======
+use subxt::utils::AccountId32;
+use subxt::OnlineClient;
 use tracing_subscriber::filter::EnvFilter;
 use tracing_subscriber::fmt::SubscriberBuilder;
 use tracing_subscriber::util::SubscriberInitExt;
->>>>>>> ee827b0c
 use url::Url;
 use uuid::Uuid;
 
@@ -56,7 +39,6 @@
 
 pub mod sync;
 pub mod test_ext;
-pub mod test_utils;
 
 pub type TestClient = OnlineClient<TangleConfig>;
 
@@ -83,7 +65,11 @@
         NAME_IDS[input.instance_id as usize].to_lowercase()
     ));
 
-    assert!(!keystore_uri.exists(), "Keystore URI cannot exist: {keystore_uri}");
+    assert!(
+        !keystore_uri.exists(),
+        "Keystore URI cannot exist: {}",
+        keystore_uri.display()
+    );
 
     let keystore_uri = std::path::absolute(keystore_uri).expect("Failed to resolve keystore URI");
 
@@ -101,11 +87,7 @@
         keystore_uri: format!("file://{}", keystore_uri.display()),
         verbose: input.verbose,
         pretty: input.pretty,
-<<<<<<< HEAD
         instance_id: Some(NAME_IDS[input.instance_id as usize].to_string()),
-=======
-        instance_id: Some(format!("Test Node {}", input.instance_id)),
->>>>>>> ee827b0c
         test_mode: true,
     };
 
@@ -174,7 +156,7 @@
     let secret_key_again = keystore::sr25519::secret_from_bytes(&bytes).expect("Should be valid");
     assert_eq!(&bytes[..], &secret_key_again.to_bytes()[..]);
 
-    use gadget_common::tangle_subxt::subxt::ext::sp_core as sp_core2;
+    use gadget_sdk::tangle_subxt::subxt::ext::sp_core as sp_core2;
     let sr2: TanglePairSigner = TanglePairSigner::new(
         sp_core2::sr25519::Pair::from_seed_slice(&bytes).expect("Should be valid SR25519 keypair"),
     );
@@ -241,7 +223,7 @@
     blueprint_id: u64,
     preferences: Preferences,
     registration_args: RegistrationArgs,
-    logger: &DebugLogger,
+    logger: &Logger,
 ) -> Result<(), Box<dyn Error>> {
     logger.info(format!(
         "Registering to blueprint {blueprint_id} to become an operator ..."
@@ -300,7 +282,7 @@
     client: &TestClient,
     service_id: u64,
     call_id: u64,
-    logger: &DebugLogger,
+    logger: &Logger,
 ) -> Result<JobResultSubmitted, Box<dyn Error>> {
     loop {
         let events = client.events().at_latest().await?;
@@ -460,8 +442,8 @@
 
     test_blueprint!(
         "./blueprints/incredible-squaring-eigen/", // Path to the blueprint's dir
-        "incredible-squaring-blueprint",     // Name of the package
-        5,                                   // Number of nodes
+        "incredible-squaring-blueprint",           // Name of the package
+        5,                                         // Number of nodes
         [InputValue::Uint64(5)],
         [OutputValue::Uint64(25)] // Expected output: each input squared
     );
@@ -575,7 +557,7 @@
 
 /// `base_paths`: All the paths pointing to the keystore for each node
 /// This function returns when every test_started.tmp file exists
-async fn wait_for_test_ready(base_paths: Vec<PathBuf>, logger: &DebugLogger) {
+async fn wait_for_test_ready(base_paths: Vec<PathBuf>, logger: &Logger) {
     let paths = base_paths
         .into_iter()
         .map(|r| r.join("test_started.tmp"))

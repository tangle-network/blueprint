--- conflicted
+++ resolved
@@ -21,13 +21,9 @@
 use std::net::IpAddr;
 use std::path::{Path, PathBuf};
 use std::time::Duration;
-<<<<<<< HEAD
 use alloy_primitives::hex;
 use color_eyre::eyre::eyre;
-use subxt::tx::Signer;
-=======
 use subxt::tx::{Signer, TxProgress};
->>>>>>> ee6addc5
 use subxt::utils::AccountId32;
 use url::Url;
 use uuid::Uuid;
@@ -286,10 +282,20 @@
             panic!("Failed to load sr25519 key: {err}");
         }
     }
-    Ok(())
-}
-
-<<<<<<< HEAD
+
+    match keystore.ed25519_key() {
+        Ok(ed25519_key) => {
+            assert_eq!(ed25519_key.signer().public().0, ed.public().0);
+        }
+        Err(err) => {
+            log::error!(target: "gadget", "Failed to load ed25519 key: {err}");
+            panic!("Failed to load ed25519 key: {err}");
+        }
+    }
+
+    Ok(())
+}
+
 /// Injects a random key into the keystore at the given path
 ///
 /// # Errors
@@ -308,18 +314,6 @@
     keystore
         .bls_bn254_generate_new(None)
         .expect("Random BLS Key Generation Failed");
-=======
-    match keystore.ed25519_key() {
-        Ok(ed25519_key) => {
-            assert_eq!(ed25519_key.signer().public().0, ed.public().0);
-        }
-        Err(err) => {
-            log::error!(target: "gadget", "Failed to load ed25519 key: {err}");
-            panic!("Failed to load ed25519 key: {err}");
-        }
-    }
-
->>>>>>> ee6addc5
     Ok(())
 }
 

--- conflicted
+++ resolved
@@ -70,8 +70,6 @@
         keystore_uri.display()
     );
 
-    let data_dir = std::path::absolute("./target/data/").expect("Failed to get current directory");
-
     let keystore_uri_normalized =
         std::path::absolute(keystore_uri).expect("Failed to resolve keystore URI");
     let keystore_uri_str = format!("file:{}", keystore_uri_normalized.display());
@@ -87,8 +85,8 @@
 
     let blueprint_manager_config = BlueprintManagerConfig {
         gadget_config: None,
+        data_dir: None,
         keystore_uri: keystore_uri_str.clone(),
-        data_dir: Some(data_dir),
         verbose: input.verbose,
         pretty: input.pretty,
         instance_id: Some(NAME_IDS[input.instance_id as usize].to_string()),
@@ -575,6 +573,7 @@
     );
 
     #[tokio::test(flavor = "multi_thread")]
+    #[allow(clippy::needless_return)]
     async fn test_eigenlayer_incredible_squaring_blueprint() {
         setup_log();
         // let mut base_path = std::env::current_dir().expect("Failed to get current directory");
@@ -753,10 +752,6 @@
         arguments.extend([
             format!("--bind-addr={}", IpAddr::from_str("127.0.0.1").unwrap()),
             format!("--bind-port={}", 8545u16),
-<<<<<<< HEAD
-=======
-            format!("--contract-address={}", task_manager_addr),
->>>>>>> f2cf1b8d
             format!("--url={}", Url::parse("ws://127.0.0.1:8545").unwrap()),
             format!("--keystore-uri={}", keystore_uri_str.clone()),
             format!("--chain={}", SupportedChains::LocalTestnet),

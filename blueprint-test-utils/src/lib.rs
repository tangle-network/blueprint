<<<<<<< HEAD
=======
#![allow(unused_imports)]
>>>>>>> 6eff5c3b
use crate::test_ext::{ANVIL_PRIVATE_KEYS, NAME_IDS};
use api::services::events::JobResultSubmitted;
use blueprint_manager::config::BlueprintManagerConfig;
use blueprint_manager::executor::BlueprintManagerHandle;
use gadget_io::{GadgetConfig, SupportedChains};
use gadget_sdk::clients::tangle::runtime::{TangleClient, TangleConfig};
use gadget_sdk::tangle_subxt::tangle_testnet_runtime::api;
use gadget_sdk::tangle_subxt::tangle_testnet_runtime::api::runtime_types;
use gadget_sdk::tangle_subxt::tangle_testnet_runtime::api::runtime_types::sp_arithmetic::per_things::Percent;
use gadget_sdk::tangle_subxt::tangle_testnet_runtime::api::services::calls::types::call::{Args, Job};
use gadget_sdk::tangle_subxt::tangle_testnet_runtime::api::services::calls::types::create_blueprint::Blueprint;
use gadget_sdk::tangle_subxt::tangle_testnet_runtime::api::services::calls::types::register::{Preferences, RegistrationArgs};
use gadget_sdk::keystore;
use gadget_sdk::keystore::backend::fs::FilesystemKeystore;
use gadget_sdk::keystore::backend::GenericKeyStore;
use gadget_sdk::keystore::{Backend, BackendExt, TanglePairSigner};
use libp2p::Multiaddr;
pub use log;
use sp_core::Pair as PairT;
use std::error::Error;
use std::net::IpAddr;
use std::path::{Path, PathBuf};
use std::time::Duration;
use alloy_primitives::hex;
use color_eyre::eyre::eyre;
use subxt::tx::{Signer, TxProgress};
use subxt::utils::AccountId32;
use url::Url;
use uuid::Uuid;
use gadget_sdk::{info, error};

pub use gadget_sdk::logging::setup_log;

use cargo_tangle::deploy::Opts;

pub type InputValue = runtime_types::tangle_primitives::services::field::Field<AccountId32>;
pub type OutputValue = runtime_types::tangle_primitives::services::field::Field<AccountId32>;

pub mod anvil;
pub mod helpers;
pub mod sync;
pub mod test_ext;

#[cfg(feature = "eigenlayer_test")]
pub mod eigenlayer_test_env;
pub mod incredible_squaring_helpers;
pub mod symbiotic_test_env;

pub type TestClient = TangleClient;

pub struct PerTestNodeInput<T> {
    instance_id: u64,
    bind_ip: IpAddr,
    bind_port: u16,
    bootnodes: Vec<Multiaddr>,
    verbose: u8,
    pretty: bool,
    #[allow(dead_code)]
    extra_input: T,
    http_rpc_url: Url,
    ws_rpc_url: Url,
}

/// Runs a test node using a top-down approach and invoking the blueprint manager to auto manage
/// execution of blueprints and their associated services for the test node.
pub async fn run_test_blueprint_manager<T: Send + Clone + 'static>(
    input: PerTestNodeInput<T>,
) -> BlueprintManagerHandle {
    let name_lower = NAME_IDS[input.instance_id as usize].to_lowercase();

    let tmp_store = Uuid::new_v4().to_string();
    let keystore_uri = PathBuf::from(format!("./target/keystores/{name_lower}/{tmp_store}/",));

    assert!(
        !keystore_uri.exists(),
        "Keystore URI cannot exist: {}",
        keystore_uri.display()
    );

    let data_dir = std::path::absolute(format!("./target/data/{name_lower}"))
        .expect("Failed to get current directory");

    let keystore_uri_normalized =
        std::path::absolute(keystore_uri).expect("Failed to resolve keystore URI");
    let keystore_uri_str = format!("file:{}", keystore_uri_normalized.display());

    inject_test_keys(
        &keystore_uri_normalized,
        KeyGenType::Tangle(input.instance_id as usize),
    )
    .await
    .expect("Failed to inject testing-related SR25519 keys");

    // Canonicalize to prove the directory exists
    let _ = keystore_uri_normalized
        .canonicalize()
        .expect("Failed to resolve keystore URI");

    let blueprint_manager_config = BlueprintManagerConfig {
        gadget_config: None,
        data_dir,
        keystore_uri: keystore_uri_str.clone(),
        verbose: input.verbose,
        pretty: input.pretty,
        instance_id: Some(NAME_IDS[input.instance_id as usize].to_string()),
        test_mode: true,
    };

    let gadget_config = GadgetConfig {
        bind_addr: input.bind_ip,
        bind_port: input.bind_port,
        http_rpc_url: input.http_rpc_url,
        ws_rpc_url: input.ws_rpc_url,
        bootnodes: input.bootnodes,
        keystore_uri: keystore_uri_str,
        keystore_password: None,
        chain: SupportedChains::LocalTestnet,
        verbose: input.verbose,
        pretty: input.pretty,
    };

    let shutdown_signal = futures::future::pending();

    match blueprint_manager::run_blueprint_manager(
        blueprint_manager_config,
        gadget_config,
        shutdown_signal,
    )
    .await
    {
        Ok(res) => res,
        Err(err) => {
            log::error!(target: "gadget", "Failed to run blueprint manager: {err}");
            panic!("Failed to run blueprint manager: {err}");
        }
    }
}

/// The possible keys to be generated when injecting keys in a keystore for testing.
///
/// - `Random`: A random key will be generated
/// - `Anvil`: Injects one of the premade Anvil key of the given index where that index is 0-9
/// - `Tangle`: Injects the premade Tangle key of the given index where that index is 0-4
///
/// # Errors
///
/// - If the given index is out of bounds for the specified type
/// - Random Key Generation Failure
/// - Generated Key Sanity Check Error
#[derive(Debug, Clone, Copy)]
pub enum KeyGenType {
    Random,
    Anvil(usize),
    Tangle(usize),
}

<<<<<<< HEAD
/// Adds keys for testing to the keystore.
///
/// # Arguments
///
/// - `keystore_path`: The path for the keystore.
/// - `key_gen_type`: The type of key to generate, specified by the [`KeyGenType`] enum.
///
/// # Key Generation
///
/// Depending on the [`KeyGenType`] provided:
/// - `Random`: Generates all random keys.
/// - `Anvil(index)`: Injects the pre-made Anvil ECDSA key from the 10 Anvil dev keys based on the provided index (0-9) and generates a random keys for each other key type
/// - `Tangle(index)`: Injects the pre-made Tangle ED25519, ECDSA, and SR25519 keys based on the provided index (0-4). Randomly generates BLS keys
///
/// # Errors
///
/// This function will return an error if:
/// - The keystore path cannot be created.
/// - Key generation fails for any reason (e.g., invalid seed, random generation failure).
/// - The given index is out of bounds for Anvil or Tangle key types.
///
/// # Returns
///
/// Returns `Ok(())` if the keys were successfully injected, otherwise returns an `Err`.
=======
/// Adds keys relevant for the test to the keystore, and performs some necessary
/// cross-compatability tests to ensure key use consistency between different parts of the codebase
///
/// Accepted `node_index` values:
/// - 0-4: Pre-made Tangle accounts (SR25519 and ECDSA are predetermined while BLS is random)
/// - 5+: Randomly generated keys (All key types are generated randomly)
///
/// # Errors
///
/// - If the keystore path cannot be created
/// - If key generation fails for any reason `Invalid Seed` or `Random Key Generation Failed` Error
/// - If the sanity checks for the generated keys fail
///
>>>>>>> 6eff5c3b
pub async fn inject_test_keys<P: AsRef<Path>>(
    keystore_path: P,
    key_gen_type: KeyGenType,
) -> color_eyre::Result<()> {
    let path = keystore_path.as_ref();
    tokio::fs::create_dir_all(path).await?;

    match key_gen_type {
        KeyGenType::Random => {
            inject_random_key(&keystore_path)?;
        }
        KeyGenType::Anvil(index) => {
            let private_key = ANVIL_PRIVATE_KEYS[index];
            inject_anvil_key(&keystore_path, private_key)?;
        }
        KeyGenType::Tangle(index) => {
            inject_tangle_key(&keystore_path, NAME_IDS[index])?;
        }
    }

    Ok(())
}

/// Injects the pre-made Anvil key of the given index where that index is 0-9
///
<<<<<<< HEAD
/// # Keys Generated
/// - `SR25519`: Random
/// - `ED25519`: Random
/// - `ECDSA`: Anvil Dev Key
/// - `BLS BN254`: Random
/// - `BLS381`: Random
///
=======
>>>>>>> 6eff5c3b
/// # Errors
/// - Fails if the given index is out of bounds
/// - May fail if the keystore path cannot be created or accessed
///
fn inject_anvil_key<P: AsRef<Path>>(keystore_path: P, seed: &str) -> color_eyre::Result<()> {
<<<<<<< HEAD
=======
    let keystore = GenericKeyStore::<parking_lot::RawRwLock>::Fs(FilesystemKeystore::open(
        keystore_path.as_ref(),
    )?);

    let seed_bytes = hex::decode(&seed[2..]).expect("Invalid hex seed");
    keystore
        .ecdsa_generate_new(Some(&seed_bytes))
        .map_err(|e| eyre!(e))?;

    keystore
        .bls_bn254_generate_new(None)
        .map_err(|e| eyre!(e))?;

    Ok(())
}

/// Injects the pre-made Tangle key of the given index where that index is 0-4
///
/// # Errors
/// - Fails if the given index is out of bounds
/// - May fail if the keystore path cannot be created or accessed
///
fn inject_tangle_key<P: AsRef<Path>>(keystore_path: P, name: &str) -> color_eyre::Result<()> {
>>>>>>> 6eff5c3b
    let keystore = GenericKeyStore::<parking_lot::RawRwLock>::Fs(FilesystemKeystore::open(
        keystore_path.as_ref(),
    )?);

    let seed_bytes = hex::decode(&seed[2..]).expect("Invalid hex seed");
    keystore
        .ecdsa_generate_new(Some(&seed_bytes))
        .map_err(|e| eyre!(e))?;
    keystore
        .bls_bn254_generate_new(None)
        .map_err(|e| eyre!(e))?;
    keystore.sr25519_generate_new(None).map_err(|e| eyre!(e))?;
    keystore.ed25519_generate_new(None).map_err(|e| eyre!(e))?;
    keystore.bls381_generate_new(None).map_err(|e| eyre!(e))?;

    Ok(())
}

/// Injects the pre-made Tangle keys of the given index where that index is 0-4
///
/// # Keys Generated
/// - `SR25519`: Tangle Dev Key
/// - `ED25519`: Tangle Dev Key
/// - `ECDSA`: Tangle Dev Key
/// - `BLS BN254`: Random
/// - `BLS381`: Random
///
/// # Indices
/// - 0: Alice
/// - 1: Bob
/// - 2: Charlie
/// - 3:Dave
/// - 4: Eve
///
/// # Errors
/// - Fails if the given index is out of bounds
/// - May fail if the keystore path cannot be created or accessed
///
fn inject_tangle_key<P: AsRef<Path>>(keystore_path: P, name: &str) -> color_eyre::Result<()> {
    let keystore = GenericKeyStore::<parking_lot::RawRwLock>::Fs(FilesystemKeystore::open(
        keystore_path.as_ref(),
    )?);

    let suri = format!("//{name}");

    let sr = sp_core::sr25519::Pair::from_string(&suri, None).expect("Should be valid SR keypair");
    let sr_seed = &sr.as_ref().secret.to_bytes();

    let ed = sp_core::ed25519::Pair::from_string(&suri, None).expect("Should be valid ED keypair");
    let ed_seed = &ed.seed();

    let ecdsa =
        sp_core::ecdsa::Pair::from_string(&suri, None).expect("Should be valid ECDSA keypair");
    let ecdsa_seed = ecdsa.seed();

    keystore
        .sr25519_generate_new(Some(sr_seed))
<<<<<<< HEAD
        .map_err(|e| eyre!(e))?;
=======
        .expect("Invalid SR25519 seed");
>>>>>>> 6eff5c3b
    keystore
        .ed25519_generate_new(Some(ed_seed))
        .map_err(|e| eyre!(e))?;
    keystore
        .ecdsa_generate_new(Some(&ecdsa_seed))
<<<<<<< HEAD
        .map_err(|e| eyre!(e))?;
    keystore.bls381_generate_new(None).map_err(|e| eyre!(e))?;
    keystore
        .bls_bn254_generate_new(None)
        .map_err(|e| eyre!(e))?;
=======
        .expect("Invalid ECDSA seed");
    keystore
        .bls_bn254_generate_new(None)
        .expect("Random BLS Key Generation Failed");
>>>>>>> 6eff5c3b

    // Perform sanity checks on conversions between secrets to ensure
    // consistency as the program executes
    let bytes: [u8; 64] = sr.as_ref().secret.to_bytes();
    let secret_key_again =
        keystore::sr25519::secret_from_bytes(&bytes).expect("Invalid SR25519 Bytes");
    assert_eq!(&bytes[..], &secret_key_again.to_bytes()[..]);

    let sr2 = TanglePairSigner::new(
        sp_core::sr25519::Pair::from_seed_slice(&bytes).expect("Invalid SR25519 keypair"),
    );

    let sr1_account_id: AccountId32 = AccountId32(sr.as_ref().public.to_bytes());
    let sr2_account_id: AccountId32 = sr2.account_id().clone();
    assert_eq!(sr1_account_id, sr2_account_id);

    match keystore.ecdsa_key() {
        Ok(ecdsa_key) => {
            assert_eq!(ecdsa_key.signer().seed(), ecdsa_seed);
        }
        Err(err) => {
            log::error!(target: "gadget", "Failed to load ecdsa key: {err}");
            panic!("Failed to load ecdsa key: {err}");
        }
    }

    match keystore.sr25519_key() {
        Ok(sr25519_key) => {
            assert_eq!(sr25519_key.signer().public().0, sr.public().0);
        }
        Err(err) => {
            log::error!(target: "gadget", "Failed to load sr25519 key: {err}");
            panic!("Failed to load sr25519 key: {err}");
        }
    }

    match keystore.ed25519_key() {
        Ok(ed25519_key) => {
            assert_eq!(ed25519_key.signer().public().0, ed.public().0);
        }
        Err(err) => {
            log::error!(target: "gadget", "Failed to load ed25519 key: {err}");
            panic!("Failed to load ed25519 key: {err}");
        }
    }
    Ok(())
}

/// Injects a random key into the keystore at the given path
///
/// # Errors
/// - May fail if the keystore path cannot be created or accessed
///
pub fn inject_random_key<P: AsRef<Path>>(keystore_path: P) -> color_eyre::Result<()> {
    let keystore = GenericKeyStore::<parking_lot::RawRwLock>::Fs(FilesystemKeystore::open(
        keystore_path.as_ref(),
    )?);
    keystore
        .sr25519_generate_new(None)
        .expect("Random SR25519 Key Generation Failed");
    keystore
        .ecdsa_generate_new(None)
        .expect("Random ECDSA Key Generation Failed");
    keystore
        .bls_bn254_generate_new(None)
        .expect("Random BLS Key Generation Failed");
    Ok(())
}

/// Injects randomly generated keys into the keystore at the given path
///
/// # Keys Generated
/// - `SR25519` - Random
/// - `ED25519` - Random
/// - `ECDSA` - Random
/// - `BLS BN254` - Random
/// - `BLS381` - Random
///
/// # Errors
/// - May fail if the keystore path cannot be created or accessed
///
pub fn inject_random_key<P: AsRef<Path>>(keystore_path: P) -> color_eyre::Result<()> {
    let keystore = GenericKeyStore::<parking_lot::RawRwLock>::Fs(FilesystemKeystore::open(
        keystore_path.as_ref(),
    )?);
    keystore.sr25519_generate_new(None).map_err(|e| eyre!(e))?;
    keystore.ed25519_generate_new(None).map_err(|e| eyre!(e))?;
    keystore.ecdsa_generate_new(None).map_err(|e| eyre!(e))?;
    keystore
        .bls_bn254_generate_new(None)
        .map_err(|e| eyre!(e))?;
    keystore.bls381_generate_new(None).map_err(|e| eyre!(e))?;
    Ok(())
}

pub async fn create_blueprint(
    client: &TestClient,
    account_id: &TanglePairSigner<sp_core::sr25519::Pair>,
    blueprint: Blueprint,
) -> Result<(), Box<dyn Error>> {
    let call = api::tx().services().create_blueprint(blueprint);
    let res = client
        .tx()
        .sign_and_submit_then_watch_default(&call, account_id)
        .await?;
    wait_for_in_block_success(res).await?;
    Ok(())
}

pub async fn join_delegators(
    client: &TestClient,
    account_id: &TanglePairSigner<sp_core::sr25519::Pair>,
) -> Result<(), Box<dyn Error>> {
    info!("Joining delegators ...");
    let call_pre = api::tx()
        .multi_asset_delegation()
        .join_operators(1_000_000_000_000_000);
    let res_pre = client
        .tx()
        .sign_and_submit_then_watch_default(&call_pre, account_id)
        .await?;

    wait_for_in_block_success(res_pre).await?;
    Ok(())
}

pub async fn register_blueprint(
    client: &TestClient,
    account_id: &TanglePairSigner<sp_core::sr25519::Pair>,
    blueprint_id: u64,
    preferences: Preferences,
    registration_args: RegistrationArgs,
) -> Result<(), Box<dyn Error>> {
    info!("Registering to blueprint {blueprint_id} to become an operator ...");
    let call = api::tx()
        .services()
        .register(blueprint_id, preferences, registration_args);
    let res = client
        .tx()
        .sign_and_submit_then_watch_default(&call, account_id)
        .await?;
    wait_for_in_block_success(res).await?;
    Ok(())
}

pub async fn submit_job(
    client: &TestClient,
    user: &TanglePairSigner<sp_core::sr25519::Pair>,
    service_id: u64,
    job_type: Job,
    job_params: Args,
) -> Result<(), Box<dyn Error>> {
    let call = api::tx().services().call(service_id, job_type, job_params);
    let res = client
        .tx()
        .sign_and_submit_then_watch_default(&call, user)
        .await?;
    wait_for_in_block_success(res).await?;
    Ok(())
}

/// Requests a service with a given blueprint. This is meant for testing, and will allow any node
/// to make a call to run a service, and will have all nodes running the service.
pub async fn request_service(
    client: &TestClient,
    user: &TanglePairSigner<sp_core::sr25519::Pair>,
    blueprint_id: u64,
    test_nodes: Vec<AccountId32>,
) -> Result<(), Box<dyn Error>> {
    let call = api::tx().services().request(
        blueprint_id,
        test_nodes.clone(),
        test_nodes,
        Default::default(),
        vec![0],
        1000,
    );
    let res = client
        .tx()
        .sign_and_submit_then_watch_default(&call, user)
        .await?;
    wait_for_in_block_success(res).await?;
    Ok(())
}

pub async fn wait_for_in_block_success(
    mut res: TxProgress<TangleConfig, TestClient>,
) -> Result<(), Box<dyn Error>> {
    while let Some(Ok(event)) = res.next().await {
        let Some(block) = event.as_in_block() else {
            continue;
        };
        block.wait_for_success().await?;
    }
    Ok(())
}

pub async fn wait_for_completion_of_tangle_job(
    client: &TestClient,
    service_id: u64,
    call_id: u64,
    required_count: usize,
) -> Result<JobResultSubmitted, Box<dyn Error>> {
    let mut count = 0;
    loop {
        let events = client.events().at_latest().await?;
        let results = events.find::<JobResultSubmitted>().collect::<Vec<_>>();
        info!(
            "Waiting for job completion. Found {} results ...",
            results.len()
        );
        for result in results {
            match result {
                Ok(result) => {
                    if result.service_id == service_id && result.call_id == call_id {
                        count += 1;
                        if count == required_count {
                            return Ok(result);
                        }
                    }
                }
                Err(err) => {
                    error!("Failed to get job result: {err}");
                }
            }
        }

        tokio::time::sleep(Duration::from_millis(4000)).await;
    }
}

pub async fn get_next_blueprint_id(client: &TestClient) -> Result<u64, Box<dyn Error>> {
    let call = api::storage().services().next_blueprint_id();
    let res = client
        .storage()
        .at_latest()
        .await?
        .fetch_or_default(&call)
        .await?;
    Ok(res)
}

pub async fn get_next_service_id(client: &TestClient) -> Result<u64, Box<dyn Error>> {
    let call = api::storage().services().next_instance_id();
    let res = client
        .storage()
        .at_latest()
        .await?
        .fetch_or_default(&call)
        .await?;
    Ok(res)
}

pub async fn get_next_call_id(client: &TestClient) -> Result<u64, Box<dyn Error>> {
    let call = api::storage().services().next_job_call_id();
    let res = client
        .storage()
        .at_latest()
        .await?
        .fetch_or_default(&call)
        .await?;
    Ok(res)
}

/// Approves a service request. This is meant for testing, and will always approve the request.
pub async fn approve_service(
    client: &TestClient,
    caller: &TanglePairSigner<sp_core::sr25519::Pair>,
    request_id: u64,
    restaking_percent: u8,
) -> Result<(), Box<dyn Error>> {
    gadget_sdk::info!("Approving service request ...");
    let call = api::tx()
        .services()
        .approve(request_id, Percent(restaking_percent));
    let res = client
        .tx()
        .sign_and_submit_then_watch_default(&call, caller)
        .await?;
    res.wait_for_finalized_success().await?;
    Ok(())
}

pub async fn get_next_request_id(client: &TestClient) -> Result<u64, Box<dyn Error>> {
    gadget_sdk::info!("Fetching next request ID ...");
    let next_request_id_addr = api::storage().services().next_service_request_id();
    let next_request_id = client
        .storage()
        .at_latest()
        .await
        .expect("Failed to fetch latest block")
        .fetch_or_default(&next_request_id_addr)
        .await
        .expect("Failed to fetch next request ID");
    Ok(next_request_id)
}

#[macro_export]
macro_rules! test_blueprint {
    (
        $blueprint_path:expr,
        $blueprint_name:expr,
        $N:expr,
        [$($input:expr),+],
        [$($expected_output:expr),+]
    ) => {
        use $crate::{
            get_next_call_id, run_test_blueprint_manager,
            submit_job, wait_for_completion_of_tangle_job, Opts, setup_log,
        };

        use $crate::test_ext::new_test_ext_blueprint_manager;

        #[tokio::test(flavor = "multi_thread")]
        async fn test_externalities_standard() {
            setup_log();
            let mut base_path = std::env::current_dir().expect("Failed to get current directory");

            base_path.push($blueprint_path);
            base_path
                .canonicalize()
                .expect("File could not be normalized");

            let manifest_path = base_path.join("Cargo.toml");


            let http_addr = "http://127.0.0.1:9944";
            let ws_addr = "ws://127.0.0.1:9944";

            let opts = Opts {
                pkg_name: Some($blueprint_name.to_string()),
                http_rpc_url: http_addr.to_string(),
                ws_rpc_url: ws_addr.to_string(),
                manifest_path,
                signer: None,
                signer_evm: None,
            };

            new_test_ext_blueprint_manager::<$N, 1, (), _, _>(
                (),
                opts,
                run_test_blueprint_manager,
            )
            .await
            .execute_with_async(move |client, handles, blueprint| async move {
                let keypair = handles[0].sr25519_id().clone();
                let selected_service = &blueprint.services[0];
                let service_id = selected_service.id;
                let call_id = get_next_call_id(client)
                    .await
                    .expect("Failed to get next job id");

                info!(
                    "Submitting job with params service ID: {service_id}, call ID: {call_id}"
                );

                let mut job_args = Args::new();
                for input in [$($input),+] {
                    job_args.push(input);
                }

                submit_job(
                    client,
                    &keypair,
                    service_id,
                    Job::from(call_id as u8),
                    job_args,
                )
                .await
                .expect("Failed to submit job");

                let job_results = wait_for_completion_of_tangle_job(client, service_id, call_id, $N)
                    .await
                    .expect("Failed to wait for job completion");

                assert_eq!(job_results.service_id, service_id);
                assert_eq!(job_results.call_id, call_id);

                let expected_outputs = vec![$($expected_output),+];
                assert_eq!(job_results.result.len(), expected_outputs.len(), "Number of outputs doesn't match expected");

                for (result, expected) in job_results.result.into_iter().zip(expected_outputs.into_iter()) {
                    assert_eq!(result, expected);
                }
            })
            .await
        }
    };
}

#[cfg(test)]
mod test_macros {
    use super::*;

    test_blueprint!(
        "./blueprints/incredible-squaring-eigen/", // Path to the blueprint's dir
        "incredible-squaring-blueprint",           // Name of the package
        5,                                         // Number of nodes
        [InputValue::Uint64(5)],
        [OutputValue::Uint64(25)] // Expected output: each input squared
    );
}

#[cfg(test)]
mod tests_standard {
    use super::*;
    use crate::test_ext::new_test_ext_blueprint_manager;

    use cargo_tangle::deploy::Opts;
    #[cfg(feature = "eigenlayer_test")]
    use eigenlayer_test_env::{setup_eigenlayer_test_environment, EigenlayerTestEnvironment};
    use gadget_sdk::config::protocol::EigenlayerContractAddresses;
    use gadget_sdk::config::Protocol;
    use gadget_sdk::logging::setup_log;
    use gadget_sdk::{error, info};
    use helpers::BlueprintProcessManager;
    #[cfg(feature = "eigenlayer_test")]
    use incredible_squaring_helpers::{
        deploy_task_manager, setup_task_response_listener, setup_task_spawner, wait_for_responses,
    };
    use std::sync::Arc;
    use tokio::sync::Mutex;

    #[cfg(feature = "eigenlayer_test")]
    const ANVIL_STATE_PATH: &str =
        "./blueprint-test-utils/anvil/deployed_anvil_states/testnet_state.json";

    /// This test requires that `yarn install` has been executed inside the
    /// `./blueprints/incredible-squaring/` directory
    /// The other requirement is that there is a locally-running tangle node

    #[tokio::test(flavor = "multi_thread")]
    #[allow(clippy::needless_return)]
    async fn test_externalities_gadget_starts() {
        setup_log();
        let mut base_path = std::env::current_dir().expect("Failed to get current directory");

        base_path.push("../blueprints/incredible-squaring");
        base_path
            .canonicalize()
            .expect("File could not be normalized");

        let manifest_path = base_path.join("Cargo.toml");

        let opts = Opts {
            pkg_name: Some("incredible-squaring-blueprint".to_string()),
            http_rpc_url: "http://127.0.0.1:9944".to_string(),
            ws_rpc_url: "ws://127.0.0.1:9944".to_string(),
            manifest_path,
            signer: None,
            signer_evm: None,
        };
        // --ws-external
        const INPUT: u64 = 10;
        const OUTPUT: u64 = INPUT.pow(2);

        new_test_ext_blueprint_manager::<5, 1, (), _, _>((), opts, run_test_blueprint_manager)
            .await
            .execute_with_async(move |client, handles, blueprint| async move {
                // At this point, blueprint has been deployed, every node has registered
                // as an operator for the relevant services, and, all gadgets are running

                // What's left: Submit a job, wait for the job to finish, then assert the job results
                let keypair = handles[0].sr25519_id().clone();
                let selected_service = &blueprint.services[0];
                let service_id = selected_service.id;
                let call_id = get_next_call_id(client)
                    .await
                    .expect("Failed to get next job id")
                    .saturating_sub(1);

                info!("Submitting job with params service ID: {service_id}, call ID: {call_id}");

                // Pass the arguments
                let mut job_args = Args::new();
                let input =
                    api::runtime_types::tangle_primitives::services::field::Field::Uint64(INPUT);
                job_args.push(input);

                // Next step: submit a job under that service/job id
                if let Err(err) = submit_job(
                    client,
                    &keypair,
                    service_id,
                    Job::from(call_id as u8),
                    job_args,
                )
                .await
                {
                    error!("Failed to submit job: {err}");
                    panic!("Failed to submit job: {err}");
                }

                // Step 2: wait for the job to complete
                let job_results =
                    wait_for_completion_of_tangle_job(client, service_id, call_id, handles.len())
                        .await
                        .expect("Failed to wait for job completion");

                // Step 3: Get the job results, compare to expected value(s)
                let expected_result =
                    api::runtime_types::tangle_primitives::services::field::Field::Uint64(OUTPUT);
                assert_eq!(job_results.service_id, service_id);
                assert_eq!(job_results.call_id, call_id);
                assert_eq!(job_results.result[0], expected_result);
            })
            .await
    }

    #[tokio::test(flavor = "multi_thread")]
    #[allow(clippy::needless_return)]
    #[cfg(feature = "eigenlayer_test")]
    async fn test_eigenlayer_incredible_squaring_blueprint() {
        setup_log();

        let (_container, http_endpoint, ws_endpoint) =
            anvil::start_anvil_container(ANVIL_STATE_PATH, true).await;

        std::env::set_var("EIGENLAYER_HTTP_ENDPOINT", http_endpoint.clone());
        std::env::set_var("EIGENLAYER_WS_ENDPOINT", ws_endpoint.clone());
        // Sleep to give the testnet time to spin up
        tokio::time::sleep(Duration::from_secs(1)).await;

        let EigenlayerTestEnvironment {
            accounts,
            http_endpoint,
            ws_endpoint,
            eigenlayer_contract_addresses:
                EigenlayerContractAddresses {
                    registry_coordinator_address,
                    ..
                },
            pauser_registry_address,
            ..
        } = setup_eigenlayer_test_environment(&http_endpoint, &ws_endpoint).await;
        let owner_address = &accounts[1];
        let aggregator_address = &accounts[9];
        let task_generator_address = &accounts[4];
        let task_manager_address = deploy_task_manager(
            &http_endpoint,
            registry_coordinator_address,
            pauser_registry_address,
            *owner_address,
            *aggregator_address,
            *task_generator_address,
        )
        .await;

        let num_successful_responses_required = 3;
        let successful_responses = Arc::new(Mutex::new(0));
        let successful_responses_clone = successful_responses.clone();

        // Start the Task Response Listener
        let response_listener = setup_task_response_listener(
            task_manager_address,
            ws_endpoint.clone(),
            successful_responses,
        )
        .await;

        // Start the Task Spawner
        let task_spawner = setup_task_spawner(
            task_manager_address,
            registry_coordinator_address,
            *task_generator_address,
            accounts.to_vec(),
            http_endpoint.clone(),
        )
        .await;

        tokio::spawn(async move {
            task_spawner.await;
        });

        tokio::spawn(async move {
            response_listener.await;
        });

        info!("Starting Blueprint Binary...");

        let blueprint_process_manager = BlueprintProcessManager::new();
        let current_dir = std::env::current_dir().unwrap();
        let xsquare_task_program_path = PathBuf::from(format!(
            "{}/../target/release/incredible-squaring-blueprint-eigenlayer",
            current_dir.display()
        ))
        .canonicalize()
        .unwrap();

        blueprint_process_manager
            .start_blueprints(
                vec![xsquare_task_program_path],
                &http_endpoint,
                ws_endpoint.as_ref(),
                Protocol::Eigenlayer,
            )
            .await
            .unwrap();

        // Wait for the process to complete or timeout
        let timeout_duration = Duration::from_secs(300);
        let result = wait_for_responses(
            successful_responses_clone.clone(),
            num_successful_responses_required,
            timeout_duration,
        )
        .await;

        // Check the result
        if let Ok(Ok(())) = result {
            info!("Test completed successfully with {num_successful_responses_required} tasks responded to.");
            blueprint_process_manager
                .kill_all()
                .await
                .unwrap_or_else(|e| {
                    error!("Failed to kill all blueprint processes: {:?}", e);
                });
        } else {
            panic!(
                "Test timed out after {} seconds with {} successful responses out of {} required",
                timeout_duration.as_secs(),
                successful_responses_clone.lock().await,
                num_successful_responses_required
            );
        }
    }
}<|MERGE_RESOLUTION|>--- conflicted
+++ resolved
@@ -1,7 +1,4 @@
-<<<<<<< HEAD
-=======
 #![allow(unused_imports)]
->>>>>>> 6eff5c3b
 use crate::test_ext::{ANVIL_PRIVATE_KEYS, NAME_IDS};
 use api::services::events::JobResultSubmitted;
 use blueprint_manager::config::BlueprintManagerConfig;
@@ -158,7 +155,6 @@
     Tangle(usize),
 }
 
-<<<<<<< HEAD
 /// Adds keys for testing to the keystore.
 ///
 /// # Arguments
@@ -183,21 +179,6 @@
 /// # Returns
 ///
 /// Returns `Ok(())` if the keys were successfully injected, otherwise returns an `Err`.
-=======
-/// Adds keys relevant for the test to the keystore, and performs some necessary
-/// cross-compatability tests to ensure key use consistency between different parts of the codebase
-///
-/// Accepted `node_index` values:
-/// - 0-4: Pre-made Tangle accounts (SR25519 and ECDSA are predetermined while BLS is random)
-/// - 5+: Randomly generated keys (All key types are generated randomly)
-///
-/// # Errors
-///
-/// - If the keystore path cannot be created
-/// - If key generation fails for any reason `Invalid Seed` or `Random Key Generation Failed` Error
-/// - If the sanity checks for the generated keys fail
-///
->>>>>>> 6eff5c3b
 pub async fn inject_test_keys<P: AsRef<Path>>(
     keystore_path: P,
     key_gen_type: KeyGenType,
@@ -223,7 +204,6 @@
 
 /// Injects the pre-made Anvil key of the given index where that index is 0-9
 ///
-<<<<<<< HEAD
 /// # Keys Generated
 /// - `SR25519`: Random
 /// - `ED25519`: Random
@@ -231,39 +211,11 @@
 /// - `BLS BN254`: Random
 /// - `BLS381`: Random
 ///
-=======
->>>>>>> 6eff5c3b
 /// # Errors
 /// - Fails if the given index is out of bounds
 /// - May fail if the keystore path cannot be created or accessed
 ///
 fn inject_anvil_key<P: AsRef<Path>>(keystore_path: P, seed: &str) -> color_eyre::Result<()> {
-<<<<<<< HEAD
-=======
-    let keystore = GenericKeyStore::<parking_lot::RawRwLock>::Fs(FilesystemKeystore::open(
-        keystore_path.as_ref(),
-    )?);
-
-    let seed_bytes = hex::decode(&seed[2..]).expect("Invalid hex seed");
-    keystore
-        .ecdsa_generate_new(Some(&seed_bytes))
-        .map_err(|e| eyre!(e))?;
-
-    keystore
-        .bls_bn254_generate_new(None)
-        .map_err(|e| eyre!(e))?;
-
-    Ok(())
-}
-
-/// Injects the pre-made Tangle key of the given index where that index is 0-4
-///
-/// # Errors
-/// - Fails if the given index is out of bounds
-/// - May fail if the keystore path cannot be created or accessed
-///
-fn inject_tangle_key<P: AsRef<Path>>(keystore_path: P, name: &str) -> color_eyre::Result<()> {
->>>>>>> 6eff5c3b
     let keystore = GenericKeyStore::<parking_lot::RawRwLock>::Fs(FilesystemKeystore::open(
         keystore_path.as_ref(),
     )?);
@@ -321,28 +273,17 @@
 
     keystore
         .sr25519_generate_new(Some(sr_seed))
-<<<<<<< HEAD
         .map_err(|e| eyre!(e))?;
-=======
-        .expect("Invalid SR25519 seed");
->>>>>>> 6eff5c3b
     keystore
         .ed25519_generate_new(Some(ed_seed))
         .map_err(|e| eyre!(e))?;
     keystore
         .ecdsa_generate_new(Some(&ecdsa_seed))
-<<<<<<< HEAD
         .map_err(|e| eyre!(e))?;
     keystore.bls381_generate_new(None).map_err(|e| eyre!(e))?;
     keystore
         .bls_bn254_generate_new(None)
         .map_err(|e| eyre!(e))?;
-=======
-        .expect("Invalid ECDSA seed");
-    keystore
-        .bls_bn254_generate_new(None)
-        .expect("Random BLS Key Generation Failed");
->>>>>>> 6eff5c3b
 
     // Perform sanity checks on conversions between secrets to ensure
     // consistency as the program executes
@@ -388,27 +329,7 @@
             panic!("Failed to load ed25519 key: {err}");
         }
     }
-    Ok(())
-}
-
-/// Injects a random key into the keystore at the given path
-///
-/// # Errors
-/// - May fail if the keystore path cannot be created or accessed
-///
-pub fn inject_random_key<P: AsRef<Path>>(keystore_path: P) -> color_eyre::Result<()> {
-    let keystore = GenericKeyStore::<parking_lot::RawRwLock>::Fs(FilesystemKeystore::open(
-        keystore_path.as_ref(),
-    )?);
-    keystore
-        .sr25519_generate_new(None)
-        .expect("Random SR25519 Key Generation Failed");
-    keystore
-        .ecdsa_generate_new(None)
-        .expect("Random ECDSA Key Generation Failed");
-    keystore
-        .bls_bn254_generate_new(None)
-        .expect("Random BLS Key Generation Failed");
+
     Ok(())
 }
 

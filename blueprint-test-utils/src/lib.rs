use crate::test_ext::{ANVIL_PRIVATE_KEYS, NAME_IDS};
use api::services::events::JobResultSubmitted;
use blueprint_manager::config::BlueprintManagerConfig;
use blueprint_manager::executor::BlueprintManagerHandle;
use gadget_io::{GadgetConfig, SupportedChains};
use gadget_sdk::clients::tangle::runtime::TangleClient;
use gadget_sdk::tangle_subxt::tangle_testnet_runtime::api;
use gadget_sdk::tangle_subxt::tangle_testnet_runtime::api::runtime_types;
use gadget_sdk::tangle_subxt::tangle_testnet_runtime::api::services::calls::types::call::{Args, Job};
use gadget_sdk::tangle_subxt::tangle_testnet_runtime::api::services::calls::types::create_blueprint::Blueprint;
use gadget_sdk::tangle_subxt::tangle_testnet_runtime::api::services::calls::types::register::{Preferences, RegistrationArgs};
use gadget_sdk::keystore;
use gadget_sdk::keystore::backend::fs::FilesystemKeystore;
use gadget_sdk::keystore::backend::GenericKeyStore;
use gadget_sdk::keystore::{Backend, BackendExt, TanglePairSigner};
use libp2p::Multiaddr;
pub use log;
use sp_core::Pair as PairT;
use std::error::Error;
use std::net::IpAddr;
use std::path::{Path, PathBuf};
use std::time::Duration;
use alloy_primitives::hex;
use color_eyre::eyre::eyre;
use subxt::tx::Signer;
use subxt::utils::AccountId32;
use url::Url;
use uuid::Uuid;
use gadget_sdk::{info, error};

pub use gadget_sdk::logging::setup_log;

#[allow(unused_imports)]
use cargo_tangle::deploy::Opts;

pub type InputValue = runtime_types::tangle_primitives::services::field::Field<AccountId32>;
pub type OutputValue = runtime_types::tangle_primitives::services::field::Field<AccountId32>;

pub mod anvil;
pub mod helpers;
pub mod sync;
pub mod test_ext;

pub mod eigenlayer_test_env;
pub mod incredible_squaring_helpers;
pub mod symbiotic_test_env;

pub type TestClient = TangleClient;

pub struct PerTestNodeInput<T> {
    instance_id: u64,
    bind_ip: IpAddr,
    bind_port: u16,
    bootnodes: Vec<Multiaddr>,
    verbose: u8,
    pretty: bool,
    #[allow(dead_code)]
    extra_input: T,
    http_rpc_url: Url,
    ws_rpc_url: Url,
}

/// Runs a test node using a top-down approach and invoking the blueprint manager to auto manage
/// execution of blueprints and their associated services for the test node.
pub async fn run_test_blueprint_manager<T: Send + Clone + 'static>(
    input: PerTestNodeInput<T>,
) -> BlueprintManagerHandle {
    let name_lower = NAME_IDS[input.instance_id as usize].to_lowercase();

    let tmp_store = Uuid::new_v4().to_string();
    let keystore_uri = PathBuf::from(format!("./target/keystores/{name_lower}/{tmp_store}/",));

    assert!(
        !keystore_uri.exists(),
        "Keystore URI cannot exist: {}",
        keystore_uri.display()
    );

    let data_dir = std::path::absolute(format!("./target/data/{name_lower}"))
        .expect("Failed to get current directory");

    let keystore_uri_normalized =
        std::path::absolute(keystore_uri).expect("Failed to resolve keystore URI");
    let keystore_uri_str = format!("file:{}", keystore_uri_normalized.display());

    inject_test_keys(&keystore_uri_normalized, KeyGenType::Tangle(input.instance_id as usize))
        .await
        .expect("Failed to inject testing-related SR25519 keys");

    // Canonicalize to prove the directory exists
    let _ = keystore_uri_normalized
        .canonicalize()
        .expect("Failed to resolve keystore URI");

    let blueprint_manager_config = BlueprintManagerConfig {
        gadget_config: None,
        data_dir,
        keystore_uri: keystore_uri_str.clone(),
        verbose: input.verbose,
        pretty: input.pretty,
        instance_id: Some(NAME_IDS[input.instance_id as usize].to_string()),
        test_mode: true,
    };

    let gadget_config = GadgetConfig {
        bind_addr: input.bind_ip,
        bind_port: input.bind_port,
        http_rpc_url: input.http_rpc_url,
        ws_rpc_url: input.ws_rpc_url,
        bootnodes: input.bootnodes,
        keystore_uri: keystore_uri_str,
        keystore_password: None,
        chain: SupportedChains::LocalTestnet,
        verbose: input.verbose,
        pretty: input.pretty,
    };

    let shutdown_signal = futures::future::pending();

    match blueprint_manager::run_blueprint_manager(
        blueprint_manager_config,
        gadget_config,
        shutdown_signal,
    )
    .await
    {
        Ok(res) => res,
        Err(err) => {
            log::error!(target: "gadget", "Failed to run blueprint manager: {err}");
            panic!("Failed to run blueprint manager: {err}");
        }
    }
}

/// The possible keys to be generated when injecting keys in a keystore for testing.
///
/// - `Random`: A random key will be generated
/// - `Anvil`: Injects one of the premade Anvil key of the given index where that index is 0-9
/// - `Tangle`: Injects the premade Tangle key of the given index where that index is 0-4
///
/// # Errors
///
/// - If the given index is out of bounds for the specified type
/// - Random Key Generation Failure
/// - Generated Key Sanity Check Error
#[derive(Debug, Clone, Copy)]
pub enum KeyGenType {
    Random,
    Anvil(usize),
    Tangle(usize),
}

/// Adds keys relevant for the test to the keystore, and performs some necessary
/// cross-compatability tests to ensure key use consistency between different parts of the codebase
///
/// Accepted `node_index` values:
/// - 0-4: Pre-made Tangle accounts (SR25519 and ECDSA are predetermined while BLS is random)
/// - 5+: Randomly generated keys (All key types are generated randomly)
///
/// # Errors
///
/// - If the keystore path cannot be created
/// - If key generation fails for any reason `Invalid Seed` or `Random Key Generation Failed` Error
/// - If the sanity checks for the generated keys fail
///
pub async fn inject_test_keys<P: AsRef<Path>>(
    keystore_path: P,
    key_gen_type: KeyGenType,
) -> color_eyre::Result<()> {
    let path = keystore_path.as_ref();
    tokio::fs::create_dir_all(path).await?;

<<<<<<< HEAD
    if node_index >= NAME_IDS.len() {
        let keystore = GenericKeyStore::<parking_lot::RawRwLock>::Fs(FilesystemKeystore::open(
            keystore_path.as_ref(),
        )?);
        keystore
            .sr25519_generate_new(None)
            .expect("Random SR25519 Key Generation Failed");
        keystore
            .ecdsa_generate_new(None)
            .expect("Random ECDSA Key Generation Failed");
        keystore
            .bls_bn254_generate_new(None)
            .expect("Random BLS Key Generation Failed");
    } else {
        let name = NAME_IDS[node_index];

        let keystore = GenericKeyStore::<parking_lot::RawRwLock>::Fs(FilesystemKeystore::open(
            keystore_path.as_ref(),
        )?);

        let suri = format!("//{name}"); // <---- is the exact same as the ones in the chainspec

        let sr =
            sp_core::sr25519::Pair::from_string(&suri, None).expect("Should be valid SR keypair");
        let sr_seed = &sr.as_ref().secret.to_bytes();

        let ecdsa =
            sp_core::ecdsa::Pair::from_string(&suri, None).expect("Should be valid ECDSA keypair");
        let ecdsa_seed = ecdsa.seed();

        keystore
            .sr25519_generate_new(Some(sr_seed))
            .expect("Invalid SR25519 seed");
        keystore
            .ecdsa_generate_new(Some(&ecdsa_seed))
            .expect("Invalid ECDSA seed");
        keystore
            .bls_bn254_generate_new(None)
            .expect("Random BLS Key Generation Failed");

        // Perform sanity checks on conversions between secrets to ensure
        // consistency as the program executes
        let bytes: [u8; 64] = sr.as_ref().secret.to_bytes();
        let secret_key_again =
            keystore::sr25519::secret_from_bytes(&bytes).expect("Invalid SR25519 Bytes");
        assert_eq!(&bytes[..], &secret_key_again.to_bytes()[..]);

        let sr2 = TanglePairSigner::new(
            sp_core::sr25519::Pair::from_seed_slice(&bytes).expect("Invalid SR25519 keypair"),
        );
=======
    match key_gen_type {
        KeyGenType::Random => {
            inject_random_key(&keystore_path)?;
        },
        KeyGenType::Anvil(index) => {
            let private_key = ANVIL_PRIVATE_KEYS[index];
            inject_anvil_key(&keystore_path, private_key)?;
        },
        KeyGenType::Tangle(index) => {
            inject_tangle_key(&keystore_path, NAME_IDS[index])?;
        },
    }

    Ok(())
}

/// Injects the pre-made Anvil key of the given index where that index is 0-9
///
/// # Errors
/// - Fails if the given index is out of bounds
/// - May fail if the keystore path cannot be created or accessed
///
fn inject_anvil_key<P: AsRef<Path>>(keystore_path: P, seed: &str) -> color_eyre::Result<()> {
    let keystore = GenericKeyStore::<parking_lot::RawRwLock>::Fs(FilesystemKeystore::open(
        keystore_path.as_ref(),
    )?);

    let seed_bytes = hex::decode(&seed[2..]).expect("Invalid hex seed");
    keystore
        .ecdsa_generate_new(Some(&seed_bytes))
        .map_err(|e| eyre!(e))?;

    keystore
        .bls_bn254_generate_new(None)
        .map_err(|e| eyre!(e))?;

    Ok(())
}

/// Injects the pre-made Tangle key of the given index where that index is 0-4
///
/// # Errors
/// - Fails if the given index is out of bounds
/// - May fail if the keystore path cannot be created or accessed
///
fn inject_tangle_key<P: AsRef<Path>>(keystore_path: P, name: &str) -> color_eyre::Result<()> {
    let keystore = GenericKeyStore::<parking_lot::RawRwLock>::Fs(FilesystemKeystore::open(
        keystore_path.as_ref(),
    )?);

    let suri = format!("//{name}"); // <---- is the exact same as the ones in the chainspec

    let sr =
        sp_core::sr25519::Pair::from_string(&suri, None).expect("Should be valid SR keypair");
    let sr_seed = &sr.as_ref().secret.to_bytes();

    let ecdsa =
        sp_core::ecdsa::Pair::from_string(&suri, None).expect("Should be valid ECDSA keypair");
    let ecdsa_seed = ecdsa.seed();

    keystore
        .sr25519_generate_new(Some(sr_seed))
        .expect("Invalid SR25519 seed");
    keystore
        .ecdsa_generate_new(Some(&ecdsa_seed))
        .expect("Invalid ECDSA seed");
    keystore
        .bls_bn254_generate_new(None)
        .expect("Random BLS Key Generation Failed");

    // Perform sanity checks on conversions between secrets to ensure
    // consistency as the program executes
    let bytes: [u8; 64] = sr.as_ref().secret.to_bytes();
    let secret_key_again =
        keystore::sr25519::secret_from_bytes(&bytes).expect("Invalid SR25519 Bytes");
    assert_eq!(&bytes[..], &secret_key_again.to_bytes()[..]);

    let sr2 = TanglePairSigner::new(
        sp_core::sr25519::Pair::from_seed_slice(&bytes).expect("Invalid SR25519 keypair"),
    );
>>>>>>> 0220edb5

        let sr1_account_id: AccountId32 = AccountId32(sr.as_ref().public.to_bytes());
        let sr2_account_id: AccountId32 = sr2.account_id().clone();
        assert_eq!(sr1_account_id, sr2_account_id);

        match keystore.ecdsa_key() {
            Ok(ecdsa_key) => {
                assert_eq!(ecdsa_key.signer().seed(), ecdsa_seed);
            }
            Err(err) => {
                log::error!(target: "gadget", "Failed to load ecdsa key: {err}");
                panic!("Failed to load ecdsa key: {err}");
            }
        }

        match keystore.sr25519_key() {
            Ok(sr25519_key) => {
                assert_eq!(sr25519_key.signer().public().0, sr.public().0);
            }
            Err(err) => {
                log::error!(target: "gadget", "Failed to load sr25519 key: {err}");
                panic!("Failed to load sr25519 key: {err}");
            }
        }
    }
    Ok(())
}

/// Injects a random key into the keystore at the given path
///
/// # Errors
/// - May fail if the keystore path cannot be created or accessed
///
pub fn inject_random_key<P: AsRef<Path>>(keystore_path: P) -> color_eyre::Result<()> {
    let keystore = GenericKeyStore::<parking_lot::RawRwLock>::Fs(FilesystemKeystore::open(
        keystore_path.as_ref(),
    )?);
    keystore
        .sr25519_generate_new(None)
        .expect("Random SR25519 Key Generation Failed");
    keystore
        .ecdsa_generate_new(None)
        .expect("Random ECDSA Key Generation Failed");
    keystore
        .bls_bn254_generate_new(None)
        .expect("Random BLS Key Generation Failed");
    Ok(())
}

pub async fn create_blueprint(
    client: &TestClient,
    account_id: &TanglePairSigner<sp_core::sr25519::Pair>,
    blueprint: Blueprint,
) -> Result<(), Box<dyn Error>> {
    let call = api::tx().services().create_blueprint(blueprint);
    let res = client
        .tx()
        .sign_and_submit_then_watch_default(&call, account_id)
        .await?;
    res.wait_for_finalized_success().await?;
    Ok(())
}

pub async fn join_delegators(
    client: &TestClient,
    account_id: &TanglePairSigner<sp_core::sr25519::Pair>,
) -> Result<(), Box<dyn Error>> {
    info!("Joining delegators ...");
    let call_pre = api::tx()
        .multi_asset_delegation()
        .join_operators(1_000_000_000_000_000);
    let res_pre = client
        .tx()
        .sign_and_submit_then_watch_default(&call_pre, account_id)
        .await?;

    res_pre.wait_for_finalized_success().await?;
    Ok(())
}

pub async fn register_blueprint(
    client: &TestClient,
    account_id: &TanglePairSigner<sp_core::sr25519::Pair>,
    blueprint_id: u64,
    preferences: Preferences,
    registration_args: RegistrationArgs,
) -> Result<(), Box<dyn Error>> {
    info!("Registering to blueprint {blueprint_id} to become an operator ...");
    let call = api::tx()
        .services()
        .register(blueprint_id, preferences, registration_args);
    let res = client
        .tx()
        .sign_and_submit_then_watch_default(&call, account_id)
        .await?;
    res.wait_for_finalized_success().await?;
    Ok(())
}

pub async fn submit_job(
    client: &TestClient,
    user: &TanglePairSigner<sp_core::sr25519::Pair>,
    service_id: u64,
    job_type: Job,
    job_params: Args,
) -> Result<(), Box<dyn Error>> {
    let call = api::tx().services().call(service_id, job_type, job_params);
    let res = client
        .tx()
        .sign_and_submit_then_watch_default(&call, user)
        .await?;
    let _res = res.wait_for_finalized_success().await?;
    Ok(())
}

/// Registers a service for a given blueprint. This is meant for testing, and will allow any node
/// to make a call to run a service, and will have all nodes running the service.
pub async fn register_service(
    client: &TestClient,
    user: &TanglePairSigner<sp_core::sr25519::Pair>,
    blueprint_id: u64,
    test_nodes: Vec<AccountId32>,
) -> Result<(), Box<dyn Error>> {
    let call = api::tx().services().request(
        blueprint_id,
        test_nodes.clone(),
        test_nodes,
        Default::default(),
        Default::default(),
        1000,
    );
    let res = client
        .tx()
        .sign_and_submit_then_watch_default(&call, user)
        .await?;
    res.wait_for_finalized_success().await?;
    Ok(())
}

pub async fn wait_for_completion_of_tangle_job(
    client: &TestClient,
    service_id: u64,
    call_id: u64,
    required_count: usize,
) -> Result<JobResultSubmitted, Box<dyn Error>> {
    let mut count = 0;
    loop {
        let events = client.events().at_latest().await?;
        let results = events.find::<JobResultSubmitted>().collect::<Vec<_>>();
        info!(
            "Waiting for job completion. Found {} results ...",
            results.len()
        );
        for result in results {
            match result {
                Ok(result) => {
                    if result.service_id == service_id && result.call_id == call_id {
                        count += 1;
                        if count == required_count {
                            return Ok(result);
                        }
                    }
                }
                Err(err) => {
                    error!("Failed to get job result: {err}");
                }
            }
        }

        tokio::time::sleep(Duration::from_millis(4000)).await;
    }
}

pub async fn get_next_blueprint_id(client: &TestClient) -> Result<u64, Box<dyn Error>> {
    let call = api::storage().services().next_blueprint_id();
    let res = client
        .storage()
        .at_latest()
        .await?
        .fetch_or_default(&call)
        .await?;
    Ok(res)
}

pub async fn get_next_service_id(client: &TestClient) -> Result<u64, Box<dyn Error>> {
    let call = api::storage().services().next_instance_id();
    let res = client
        .storage()
        .at_latest()
        .await?
        .fetch_or_default(&call)
        .await?;
    Ok(res)
}

pub async fn get_next_call_id(client: &TestClient) -> Result<u64, Box<dyn Error>> {
    let call = api::storage().services().next_job_call_id();
    let res = client
        .storage()
        .at_latest()
        .await?
        .fetch_or_default(&call)
        .await?;
    Ok(res)
}

#[macro_export]
macro_rules! test_blueprint {
    (
        $blueprint_path:expr,
        $blueprint_name:expr,
        $N:expr,
        [$($input:expr),+],
        [$($expected_output:expr),+]
    ) => {
        use $crate::{
            get_next_call_id, get_next_service_id, run_test_blueprint_manager,
            submit_job, wait_for_completion_of_tangle_job, Opts, setup_log,
        };

        use $crate::test_ext::new_test_ext_blueprint_manager;

        #[tokio::test(flavor = "multi_thread")]
        async fn test_externalities_standard() {
            setup_log();
            let mut base_path = std::env::current_dir().expect("Failed to get current directory");

            base_path.push($blueprint_path);
            base_path
                .canonicalize()
                .expect("File could not be normalized");

            let manifest_path = base_path.join("Cargo.toml");


            let http_addr = "http://127.0.0.1:9944";
            let ws_addr = "ws://127.0.0.1:9944";

            let opts = Opts {
                pkg_name: Some($blueprint_name.to_string()),
                http_rpc_url: http_addr.to_string(),
                ws_rpc_url: ws_addr.to_string(),
                manifest_path,
                signer: None,
                signer_evm: None,
            };

            new_test_ext_blueprint_manager::<$N, 1, (), _, _>(
                (),
                opts,
                run_test_blueprint_manager,
            )
            .await
            .execute_with_async(move |client, handles| async move {
                let keypair = handles[0].sr25519_id().clone();
                let service_id = get_next_service_id(client)
                    .await
                    .expect("Failed to get next service id");
                let call_id = get_next_call_id(client)
                    .await
                    .expect("Failed to get next job id");

                info!(
                    "Submitting job with params service ID: {service_id}, call ID: {call_id}"
                );

                let mut job_args = Args::new();
                for input in [$($input),+] {
                    job_args.push(input);
                }

                submit_job(
                    client,
                    &keypair,
                    service_id,
                    Job::from(call_id as u8),
                    job_args,
                )
                .await
                .expect("Failed to submit job");

                let job_results = wait_for_completion_of_tangle_job(client, service_id, call_id, $N)
                    .await
                    .expect("Failed to wait for job completion");

                assert_eq!(job_results.service_id, service_id);
                assert_eq!(job_results.call_id, call_id);

                let expected_outputs = vec![$($expected_output),+];
                assert_eq!(job_results.result.len(), expected_outputs.len(), "Number of outputs doesn't match expected");

                for (result, expected) in job_results.result.into_iter().zip(expected_outputs.into_iter()) {
                    assert_eq!(result, expected);
                }
            })
            .await
        }
    };
}

#[cfg(test)]
mod test_macros {
    use super::*;

    test_blueprint!(
        "./blueprints/incredible-squaring-eigen/", // Path to the blueprint's dir
        "incredible-squaring-blueprint",           // Name of the package
        5,                                         // Number of nodes
        [InputValue::Uint64(5)],
        [OutputValue::Uint64(25)] // Expected output: each input squared
    );
}

#[cfg(test)]
mod tests_standard {
    use super::*;
    use crate::test_ext::new_test_ext_blueprint_manager;

    use cargo_tangle::deploy::Opts;

    use eigenlayer_test_env::{setup_eigenlayer_test_environment, EigenlayerTestEnvironment};
    use gadget_sdk::config::protocol::EigenlayerContractAddresses;
    use gadget_sdk::config::Protocol;
    use gadget_sdk::logging::setup_log;
    use gadget_sdk::{error, info};
    use helpers::BlueprintProcessManager;
    use incredible_squaring_helpers::{
        deploy_task_manager, setup_task_response_listener, setup_task_spawner, wait_for_responses,
    };
    use std::sync::Arc;
    use tokio::sync::Mutex;

    const ANVIL_STATE_PATH: &str =
        "./blueprint-test-utils/anvil/deployed_anvil_states/testnet_state.json";

    /// This test requires that `yarn install` has been executed inside the
    /// `./blueprints/incredible-squaring/` directory
    /// The other requirement is that there is a locally-running tangle node

    #[tokio::test(flavor = "multi_thread")]
    #[allow(clippy::needless_return)]
    async fn test_externalities_gadget_starts() {
        setup_log();
        let mut base_path = std::env::current_dir().expect("Failed to get current directory");

        base_path.push("../blueprints/incredible-squaring");
        base_path
            .canonicalize()
            .expect("File could not be normalized");

        let manifest_path = base_path.join("Cargo.toml");

        let opts = Opts {
            pkg_name: Some("incredible-squaring-blueprint".to_string()),
            http_rpc_url: "http://127.0.0.1:9944".to_string(),
            ws_rpc_url: "ws://127.0.0.1:9944".to_string(),
            manifest_path,
            signer: None,
            signer_evm: None,
        };
        // --ws-external
        const INPUT: u64 = 10;
        const OUTPUT: u64 = INPUT.pow(2);

        new_test_ext_blueprint_manager::<5, 1, (), _, _>((), opts, run_test_blueprint_manager)
            .await
            .execute_with_async(move |client, handles| async move {
                // At this point, blueprint has been deployed, every node has registered
                // as an operator for the relevant services, and, all gadgets are running

                // What's left: Submit a job, wait for the job to finish, then assert the job results
                let keypair = handles[0].sr25519_id().clone();

                let service_id = get_next_service_id(client)
                    .await
                    .expect("Failed to get next service id")
                    .saturating_sub(1);
                let call_id = get_next_call_id(client)
                    .await
                    .expect("Failed to get next job id")
                    .saturating_sub(1);

                info!("Submitting job with params service ID: {service_id}, call ID: {call_id}");

                // Pass the arguments
                let mut job_args = Args::new();
                let input =
                    api::runtime_types::tangle_primitives::services::field::Field::Uint64(INPUT);
                job_args.push(input);

                // Next step: submit a job under that service/job id
                if let Err(err) = submit_job(
                    client,
                    &keypair,
                    service_id,
                    Job::from(call_id as u8),
                    job_args,
                )
                .await
                {
                    error!("Failed to submit job: {err}");
                    panic!("Failed to submit job: {err}");
                }

                // Step 2: wait for the job to complete
                let job_results =
                    wait_for_completion_of_tangle_job(client, service_id, call_id, handles.len())
                        .await
                        .expect("Failed to wait for job completion");

                // Step 3: Get the job results, compare to expected value(s)
                let expected_result =
                    api::runtime_types::tangle_primitives::services::field::Field::Uint64(OUTPUT);
                assert_eq!(job_results.service_id, service_id);
                assert_eq!(job_results.call_id, call_id);
                assert_eq!(job_results.result[0], expected_result);
            })
            .await
    }

    #[tokio::test(flavor = "multi_thread")]
    #[allow(clippy::needless_return)]
    async fn test_eigenlayer_incredible_squaring_blueprint() {
        setup_log();

        let (_container, http_endpoint, ws_endpoint) =
            anvil::start_anvil_container(ANVIL_STATE_PATH, true).await;

        std::env::set_var("EIGENLAYER_HTTP_ENDPOINT", http_endpoint.clone());
        std::env::set_var("EIGENLAYER_WS_ENDPOINT", ws_endpoint.clone());
        // Sleep to give the testnet time to spin up
        tokio::time::sleep(Duration::from_secs(1)).await;

        let EigenlayerTestEnvironment {
            accounts,
            http_endpoint,
            ws_endpoint,
            eigenlayer_contract_addresses:
                EigenlayerContractAddresses {
                    registry_coordinator_address,
                    ..
                },
            pauser_registry_address,
            ..
        } = setup_eigenlayer_test_environment(&http_endpoint, &ws_endpoint).await;
        let owner_address = &accounts[1];
        let aggregator_address = &accounts[9];
        let task_generator_address = &accounts[4];
        let task_manager_address = deploy_task_manager(
            &http_endpoint,
            registry_coordinator_address,
            pauser_registry_address,
            *owner_address,
            *aggregator_address,
            *task_generator_address,
        )
        .await;

        let num_successful_responses_required = 3;
        let successful_responses = Arc::new(Mutex::new(0));
        let successful_responses_clone = successful_responses.clone();

        // Start the Task Response Listener
        let response_listener = setup_task_response_listener(
            task_manager_address,
            ws_endpoint.clone(),
            successful_responses,
        )
        .await;

        // Start the Task Spawner
        let task_spawner = setup_task_spawner(
            task_manager_address,
            registry_coordinator_address,
            *task_generator_address,
            accounts.to_vec(),
            http_endpoint.clone(),
        )
        .await;

        tokio::spawn(async move {
            task_spawner.await;
        });

        tokio::spawn(async move {
            response_listener.await;
        });

        info!("Starting Blueprint Binary...");

        let blueprint_process_manager = BlueprintProcessManager::new();
        let current_dir = std::env::current_dir().unwrap();
        let xsquare_task_program_path = PathBuf::from(format!(
            "{}/../target/release/incredible-squaring-blueprint-eigenlayer",
            current_dir.display()
        ))
        .canonicalize()
        .unwrap();

        blueprint_process_manager
            .start_blueprints(
                vec![xsquare_task_program_path],
                &http_endpoint,
                ws_endpoint.as_ref(),
                Protocol::Eigenlayer,
            )
            .await
            .unwrap();

        // Wait for the process to complete or timeout
        let timeout_duration = Duration::from_secs(300);
        let result = wait_for_responses(
            successful_responses_clone.clone(),
            num_successful_responses_required,
            timeout_duration,
        )
        .await;

        // Check the result
        if let Ok(Ok(())) = result {
            info!("Test completed successfully with {num_successful_responses_required} tasks responded to.");
            blueprint_process_manager
                .kill_all()
                .await
                .unwrap_or_else(|e| {
                    error!("Failed to kill all blueprint processes: {:?}", e);
                });
        } else {
            panic!(
                "Test timed out after {} seconds with {} successful responses out of {} required",
                timeout_duration.as_secs(),
                successful_responses_clone.lock().await,
                num_successful_responses_required
            );
        }
    }
}<|MERGE_RESOLUTION|>--- conflicted
+++ resolved
@@ -170,58 +170,6 @@
     let path = keystore_path.as_ref();
     tokio::fs::create_dir_all(path).await?;
 
-<<<<<<< HEAD
-    if node_index >= NAME_IDS.len() {
-        let keystore = GenericKeyStore::<parking_lot::RawRwLock>::Fs(FilesystemKeystore::open(
-            keystore_path.as_ref(),
-        )?);
-        keystore
-            .sr25519_generate_new(None)
-            .expect("Random SR25519 Key Generation Failed");
-        keystore
-            .ecdsa_generate_new(None)
-            .expect("Random ECDSA Key Generation Failed");
-        keystore
-            .bls_bn254_generate_new(None)
-            .expect("Random BLS Key Generation Failed");
-    } else {
-        let name = NAME_IDS[node_index];
-
-        let keystore = GenericKeyStore::<parking_lot::RawRwLock>::Fs(FilesystemKeystore::open(
-            keystore_path.as_ref(),
-        )?);
-
-        let suri = format!("//{name}"); // <---- is the exact same as the ones in the chainspec
-
-        let sr =
-            sp_core::sr25519::Pair::from_string(&suri, None).expect("Should be valid SR keypair");
-        let sr_seed = &sr.as_ref().secret.to_bytes();
-
-        let ecdsa =
-            sp_core::ecdsa::Pair::from_string(&suri, None).expect("Should be valid ECDSA keypair");
-        let ecdsa_seed = ecdsa.seed();
-
-        keystore
-            .sr25519_generate_new(Some(sr_seed))
-            .expect("Invalid SR25519 seed");
-        keystore
-            .ecdsa_generate_new(Some(&ecdsa_seed))
-            .expect("Invalid ECDSA seed");
-        keystore
-            .bls_bn254_generate_new(None)
-            .expect("Random BLS Key Generation Failed");
-
-        // Perform sanity checks on conversions between secrets to ensure
-        // consistency as the program executes
-        let bytes: [u8; 64] = sr.as_ref().secret.to_bytes();
-        let secret_key_again =
-            keystore::sr25519::secret_from_bytes(&bytes).expect("Invalid SR25519 Bytes");
-        assert_eq!(&bytes[..], &secret_key_again.to_bytes()[..]);
-
-        let sr2 = TanglePairSigner::new(
-            sp_core::sr25519::Pair::from_seed_slice(&bytes).expect("Invalid SR25519 keypair"),
-        );
-=======
     match key_gen_type {
         KeyGenType::Random => {
             inject_random_key(&keystore_path)?;
@@ -302,30 +250,28 @@
     let sr2 = TanglePairSigner::new(
         sp_core::sr25519::Pair::from_seed_slice(&bytes).expect("Invalid SR25519 keypair"),
     );
->>>>>>> 0220edb5
-
-        let sr1_account_id: AccountId32 = AccountId32(sr.as_ref().public.to_bytes());
-        let sr2_account_id: AccountId32 = sr2.account_id().clone();
-        assert_eq!(sr1_account_id, sr2_account_id);
-
-        match keystore.ecdsa_key() {
-            Ok(ecdsa_key) => {
-                assert_eq!(ecdsa_key.signer().seed(), ecdsa_seed);
-            }
-            Err(err) => {
-                log::error!(target: "gadget", "Failed to load ecdsa key: {err}");
-                panic!("Failed to load ecdsa key: {err}");
-            }
+
+    let sr1_account_id: AccountId32 = AccountId32(sr.as_ref().public.to_bytes());
+    let sr2_account_id: AccountId32 = sr2.account_id().clone();
+    assert_eq!(sr1_account_id, sr2_account_id);
+
+    match keystore.ecdsa_key() {
+        Ok(ecdsa_key) => {
+            assert_eq!(ecdsa_key.signer().seed(), ecdsa_seed);
         }
-
-        match keystore.sr25519_key() {
-            Ok(sr25519_key) => {
-                assert_eq!(sr25519_key.signer().public().0, sr.public().0);
-            }
-            Err(err) => {
-                log::error!(target: "gadget", "Failed to load sr25519 key: {err}");
-                panic!("Failed to load sr25519 key: {err}");
-            }
+        Err(err) => {
+            log::error!(target: "gadget", "Failed to load ecdsa key: {err}");
+            panic!("Failed to load ecdsa key: {err}");
+        }
+    }
+
+    match keystore.sr25519_key() {
+        Ok(sr25519_key) => {
+            assert_eq!(sr25519_key.signer().public().0, sr.public().0);
+        }
+        Err(err) => {
+            log::error!(target: "gadget", "Failed to load sr25519 key: {err}");
+            panic!("Failed to load sr25519 key: {err}");
         }
     }
     Ok(())

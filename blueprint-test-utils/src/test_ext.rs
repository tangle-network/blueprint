--- conflicted
+++ resolved
@@ -15,36 +15,11 @@
 // along with Tangle.  If not, see <http://www.gnu.org/licenses/>.
 
 use crate::PerTestNodeInput;
-use crate::runtime_types::tangle_primitives::services::PriceTargets;
+use futures::StreamExt;
 use blueprint_manager::executor::BlueprintManagerHandle;
 use blueprint_manager::sdk::entry::SendFuture;
 use blueprint_manager::sdk::setup::NodeInput;
 use cargo_tangle::deploy::{Opts, PrivateKeySigner};
-<<<<<<< HEAD
-use environment_utils::transaction_manager::tangle::SubxtPalletSubmitter;
-use futures::stream::FuturesOrdered;
-use futures::StreamExt;
-use gadget_common::config::Network;
-use gadget_common::locks::TokioMutexExt;
-use gadget_common::prelude::{
-    DebugLogger, ECDSAKeyStore, GadgetEnvironment, InMemoryBackend, NodeInput, PairSigner,
-    PrometheusConfig, UnboundedReceiver, UnboundedSender,
-};
-use gadget_common::tangle_runtime::api;
-use gadget_common::tangle_runtime::api::runtime_types::tangle_primitives::services::ApprovalPrefrence;
-use gadget_common::tangle_runtime::api::services::calls::types::register::{
-    Preferences, RegistrationArgs,
-};
-use gadget_common::tangle_subxt::subxt::ext::subxt_core::utils;
-use gadget_common::tangle_subxt::subxt::{OnlineClient, SubstrateConfig};
-use gadget_common::Error;
-use gadget_core::job::protocol::{ProtocolMessageMetadata, WorkManagerInterface};
-use gadget_core::job::SendFuture;
-use libp2p::Multiaddr;
-use sp_application_crypto::ecdsa;
-use sp_core::{sr25519, Pair};
-use std::collections::{HashMap, HashSet};
-=======
 use gadget_sdk::clients::tangle::runtime::TangleRuntimeClient;
 use gadget_sdk::logger::Logger;
 use gadget_sdk::network::{Network, ParticipantInfo, ProtocolMessage};
@@ -53,7 +28,7 @@
 use gadget_sdk::tangle_subxt::subxt::utils::AccountId32;
 use gadget_sdk::tangle_subxt::subxt::{OnlineClient, SubstrateConfig};
 use gadget_sdk::tangle_subxt::tangle_testnet_runtime::api::runtime_types;
-use gadget_sdk::tangle_subxt::tangle_testnet_runtime::api::runtime_types::tangle_primitives::services::ApprovalPrefrence;
+use gadget_sdk::tangle_subxt::tangle_testnet_runtime::api::runtime_types::tangle_primitives::services::{ApprovalPrefrence, PriceTargets};
 use gadget_sdk::tangle_subxt::tangle_testnet_runtime::api::services::calls::types::register::{Preferences, RegistrationArgs};
 use gadget_sdk::mutex_ext::TokioMutexExt;
 use gadget_sdk::error::Error;
@@ -61,13 +36,13 @@
 use sp_application_crypto::ecdsa;
 use sp_core::{sr25519, Pair};
 use tokio::sync::mpsc::{UnboundedReceiver, UnboundedSender};
-use std::collections::HashMap;
->>>>>>> ee827b0c
+use std::collections::{HashMap, HashSet};
 use std::future::Future;
 use std::net::IpAddr;
 use std::str::FromStr;
 use std::sync::Arc;
 use std::time::Duration;
+use futures::stream::FuturesOrdered;
 use url::Url;
 
 pub fn id_to_ecdsa_pair(id: u8) -> ecdsa::Pair {
@@ -291,12 +266,18 @@
 
         let task = async move {
             let keypair = handle.sr25519_id().clone();
-            let key = api::runtime_types::sp_core::ecdsa::Public(handle.ecdsa_id().public_key().0);
-
-<<<<<<< HEAD
+            let key = runtime_types::sp_core::ecdsa::Public(handle.ecdsa_id().public_key().0);
+
             let preferences = Preferences {
                 key,
                 approval: ApprovalPrefrence::None,
+                price_targets: PriceTargets {
+                    cpu: 0,
+                    mem: 0,
+                    storage_hdd: 0,
+                    storage_ssd: 0,
+                    storage_nvme: 0,
+                },
             };
 
             if let Err(err) = super::join_delegators(&client, &keypair).await {
@@ -330,22 +311,6 @@
             }
 
             handle
-=======
-    for handle in handles.iter() {
-        let keypair = handle.sr25519_id().clone();
-        let key = runtime_types::sp_core::ecdsa::Public(handle.ecdsa_id().public().0);
-
-        let preferences = Preferences {
-            key,
-            approval: ApprovalPrefrence::None,
-            price_targets: PriceTargets {
-                cpu: 0,
-                mem: 0,
-                storage_hdd: 0,
-                storage_ssd: 0,
-                storage_nvme: 0,
-            },
->>>>>>> ee827b0c
         };
 
         futures_ordered.push_back(task);

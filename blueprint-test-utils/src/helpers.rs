--- conflicted
+++ resolved
@@ -1,15 +1,7 @@
-use crate::test_ext::{find_open_tcp_bind_port, NAME_IDS};
 use alloy_contract::{CallBuilder, CallDecoder};
-<<<<<<< HEAD
-=======
 use alloy_primitives::hex;
-use alloy_provider::{network::Ethereum, Provider};
->>>>>>> 6eff5c3b
 use alloy_rpc_types::TransactionReceipt;
-use alloy_transport::{Transport, TransportError};
-use gadget_io::SupportedChains;
 use gadget_sdk::config::protocol::{EigenlayerContractAddresses, SymbioticContractAddresses};
-use gadget_sdk::config::Protocol;
 use gadget_sdk::error;
 use std::collections::HashMap;
 use std::net::IpAddr;
@@ -21,18 +13,14 @@
 use tokio::sync::Mutex;
 use url::Url;
 
-<<<<<<< HEAD
+use crate::{inject_test_keys, KeyGenType};
 use crate::test_ext::{find_open_tcp_bind_port, NAME_IDS};
 use alloy_provider::{network::Ethereum, Provider};
 use alloy_transport::{Transport, TransportError};
 use gadget_io::SupportedChains;
+
 use gadget_sdk::config::Protocol;
 
-use crate::{inject_test_keys, KeyGenType};
-use thiserror::Error;
-
-=======
->>>>>>> 6eff5c3b
 #[derive(Error, Debug)]
 pub enum BlueprintError {
     #[error("Transport error occurred: {0}")]
@@ -118,7 +106,6 @@
             std::path::absolute(&keystore_uri).expect("Failed to resolve keystore URI");
         let keystore_uri_str = format!("file:{}", keystore_uri_normalized.display());
 
-<<<<<<< HEAD
         match protocol {
             Protocol::Tangle => {
                 inject_test_keys(&keystore_uri_str.clone(), KeyGenType::Tangle(0))
@@ -137,35 +124,6 @@
             }
         }
 
-=======
-        let filesystem_keystore = FilesystemKeystore::open(keystore_uri_str.clone())
-            .map_err(|e| std::io::Error::new(std::io::ErrorKind::Other, e))?;
-        // let _ = ANVIL_PRIVATE_KEYS.iter().enumerate().map(|(key, _)| inject_test_keys(&keystore_uri_normalized.clone(), KeyGenType::Anvil(key)));
-
-        for seed in [
-            "0xac0974bec39a17e36ba4a6b4d238ff944bacb478cbed5efcae784d7bf4f2ff80",
-            "0x59c6995e998f97a5a0044966f0945389dc9e86dae88c7a8412f4603b6b78690d",
-            "0x5de4111afa1a4b94908f83103eb1f1706367c2e68ca870fc3fb9a804cdab365a",
-            "0x7c852118294e51e653712a81e05800f419141751be58f605c371e15141b007a6",
-            "0x47e179ec197488593b187f80a00eb0da91f1b9d0b13f8733639f19c30a34926a",
-            "0x8b3a350cf5c34c9194ca85829a2df0ec3153be0318b5e2d3348e872092edffba",
-            "0x92db14e403b83dfe3df233f83dfa3a0d7096f21ca9b0d6d6b8d88b2b4ec1564e",
-            "0x4bbbf85ce3377467afe5d46f804f221813b2bb87f24d81f60f1fcdbf7cbf4356",
-            "0xdbda1821b80551c9d65939329250298aa3472ba22feea921c0cf5d620ea67b97",
-            "0x2a871d0798f97d79848a013d4936a73bf4cc922c825d33c1cf7073dff6d409c6",
-        ] {
-            let seed_bytes = hex::decode(&seed[2..]).expect("Invalid hex seed");
-            filesystem_keystore
-                .ecdsa_generate_new(Some(&seed_bytes))
-                .map_err(|e| std::io::Error::new(std::io::ErrorKind::Other, e))?;
-        }
-
-        if let Protocol::Eigenlayer = protocol {
-            filesystem_keystore.bls_bn254_generate_from_string("1371012690269088913462269866874713266643928125698382731338806296762673180359922".to_string())
-                .map_err(|e| std::io::Error::new(std::io::ErrorKind::Other, e))?;
-        };
-
->>>>>>> 6eff5c3b
         let mut arguments = vec![
             "run".to_string(),
             format!("--bind-addr={}", IpAddr::from_str("127.0.0.1").unwrap()),

--- conflicted
+++ resolved
@@ -23,6 +23,7 @@
 color-eyre = { workspace = true }
 log = { workspace = true }
 tracing = { workspace = true }
+thiserror = { workspace = true }
 
 # Substrate
 sp-core = { workspace = true, default-features = false }
@@ -37,7 +38,6 @@
 cargo-tangle = { workspace = true, default-features = true }
 gadget-io = { workspace = true, default-features = false }
 gadget-sdk = { workspace = true }
-<<<<<<< HEAD
 incredible-squaring-aggregator = { workspace = true }
 
 # Alloy-related
@@ -47,22 +47,6 @@
 alloy-rpc-types-eth = { workspace = true }
 alloy-sol-types = { workspace = true }
 alloy-transport = { workspace = true }
-=======
-uuid = { workspace = true, features = ["v4"] }
-subxt = { workspace = true, features = ["substrate-compat"] }
-color-eyre = { workspace = true }
-tracing = { workspace = true }
-alloy-provider = { workspace = true, features = ["hyper"] }
-alloy-rpc-types = { workspace = true }
-alloy-transport-http = { workspace = true }
-alloy-transport = { workspace = true }
-alloy-primitives = { workspace = true }
-alloy-sol-types = { workspace = true }
-alloy-contract = { workspace = true }
-alloy-rpc-types-eth = { workspace = true }
-alloy-node-bindings = { workspace = true }
-thiserror = { workspace = true }
->>>>>>> 27e774cd
 
 # Utility
 testcontainers = { workspace = true }

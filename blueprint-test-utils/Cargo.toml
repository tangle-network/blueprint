[package]
name = "blueprint-test-utils"
version = "0.1.1"
edition = "2021"

# See more keys and their definitions at https://doc.rust-lang.org/cargo/reference/manifest.html

[features]
default = ["std"]
std = ["sp-core/std", "sp-application-crypto/std", "gadget-io/std", "gadget-sdk/std"]
wasm = ["gadget-io/wasm-bindgen", "gadget-sdk/wasm"]

[dependencies]
blueprint-manager = { workspace = true }
parking_lot = { workspace = true }
tokio = { workspace = true, features = ["full"] }
futures = { workspace = true }
sp-io = { workspace = true, default-features = false }
sp-application-crypto = { workspace = true, default-features = false }
sp-core = { workspace = true, default-features = false }
libp2p = { workspace = true, default-features = false }
log = { workspace = true }
async-trait = { workspace = true }
gadget-io = { workspace = true, default-features = false }
gadget-sdk = { workspace = true }
uuid = { workspace = true, features = ["v4"] }
subxt = { workspace = true, features = ["substrate-compat"] }
color-eyre = { workspace = true }
<<<<<<< HEAD
eigensdk-rs = { workspace = true }
=======
tracing = { workspace = true }
>>>>>>> c41f8643

url = { workspace = true }
cargo-tangle = { workspace = true, default-features = true }

[dev-dependencies]
cargo_metadata = { workspace = true }<|MERGE_RESOLUTION|>--- conflicted
+++ resolved
@@ -26,11 +26,8 @@
 uuid = { workspace = true, features = ["v4"] }
 subxt = { workspace = true, features = ["substrate-compat"] }
 color-eyre = { workspace = true }
-<<<<<<< HEAD
 eigensdk-rs = { workspace = true }
-=======
 tracing = { workspace = true }
->>>>>>> c41f8643
 
 url = { workspace = true }
 cargo-tangle = { workspace = true, default-features = true }

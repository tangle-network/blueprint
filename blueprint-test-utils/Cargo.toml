[package]
name = "blueprint-test-utils"
version = "0.1.1"
edition = "2021"
publish = false

# See more keys and their definitions at https://doc.rust-lang.org/cargo/reference/manifest.html

[features]
default = ["std"]
std = ["sp-core/std", "gadget-io/std", "gadget-sdk/std"]
wasm = ["gadget-io/wasm-bindgen", "gadget-sdk/wasm"]

[dependencies]
# Core dependencies
async-trait = { workspace = true }
blueprint-manager = { workspace = true }
futures = { workspace = true }
parking_lot = { workspace = true }
tokio = { workspace = true, features = ["full"] }

# Logging and error handling
color-eyre = { workspace = true }
log = { workspace = true }
tracing = { workspace = true }

# Substrate
sp-core = { workspace = true, default-features = false }
sp-io = { workspace = true, default-features = false }
subxt = { workspace = true, features = ["substrate-compat"] }

# Networking
libp2p = { workspace = true, default-features = false }
url = { workspace = true }

# Gadget and SDKs
cargo-tangle = { workspace = true, default-features = true }
gadget-io = { workspace = true, default-features = false }
gadget-sdk = { workspace = true }
<<<<<<< HEAD

# Alloy-related
alloy-contract = { workspace = true }
=======
uuid = { workspace = true, features = ["v4"] }
subxt = { workspace = true, features = ["substrate-compat"] }
color-eyre = { workspace = true }
tracing = { workspace = true }
alloy-provider = { workspace = true, features = ["hyper"] }
alloy-rpc-types = { workspace = true }
alloy-transport-http = { workspace = true }
alloy-transport = { workspace = true }
>>>>>>> ea0aadb5
alloy-primitives = { workspace = true }
alloy-provider = { workspace = true, features = ["hyper"] }
alloy-sol-types = { workspace = true }
<<<<<<< HEAD
=======
alloy-contract = { workspace = true }
alloy-rpc-types-eth = { workspace = true }
alloy-node-bindings = { workspace = true }

incredible-squaring-aggregator = { workspace = true }
>>>>>>> ea0aadb5

# Utility
testcontainers = { workspace = true }
uuid = { workspace = true, features = ["v4"] }

[dev-dependencies]
cargo_metadata = { workspace = true }<|MERGE_RESOLUTION|>--- conflicted
+++ resolved
@@ -37,31 +37,12 @@
 cargo-tangle = { workspace = true, default-features = true }
 gadget-io = { workspace = true, default-features = false }
 gadget-sdk = { workspace = true }
-<<<<<<< HEAD
 
 # Alloy-related
 alloy-contract = { workspace = true }
-=======
-uuid = { workspace = true, features = ["v4"] }
-subxt = { workspace = true, features = ["substrate-compat"] }
-color-eyre = { workspace = true }
-tracing = { workspace = true }
-alloy-provider = { workspace = true, features = ["hyper"] }
-alloy-rpc-types = { workspace = true }
-alloy-transport-http = { workspace = true }
-alloy-transport = { workspace = true }
->>>>>>> ea0aadb5
 alloy-primitives = { workspace = true }
 alloy-provider = { workspace = true, features = ["hyper"] }
 alloy-sol-types = { workspace = true }
-<<<<<<< HEAD
-=======
-alloy-contract = { workspace = true }
-alloy-rpc-types-eth = { workspace = true }
-alloy-node-bindings = { workspace = true }
-
-incredible-squaring-aggregator = { workspace = true }
->>>>>>> ea0aadb5
 
 # Utility
 testcontainers = { workspace = true }

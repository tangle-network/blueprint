use std::collections::{BTreeMap, HashSet};

use gadget_blueprint_proc_macro_core::{FieldType, JobDefinition, JobMetadata, JobResultVerifier};
use proc_macro::TokenStream;
use quote::{format_ident, quote};
use syn::ext::IdentExt;
use syn::parse::{Parse, ParseStream};
use syn::{Ident, ItemFn, LitInt, LitStr, Token, Type};

use crate::utils::{
    field_type_to_param_token, field_type_to_result_token, pascal_case, type_to_field_type,
};

// Defines custom keywords
mod kw {
    syn::custom_keyword!(id);
    syn::custom_keyword!(params);
    syn::custom_keyword!(result);
    syn::custom_keyword!(verifier);
    syn::custom_keyword!(evm);
    syn::custom_keyword!(skip_codegen);
}

pub(crate) fn job_impl(args: &JobArgs, input: &ItemFn) -> syn::Result<TokenStream> {
    // Extract function name and arguments
    let fn_name = &input.sig.ident;
    let fn_name_string = fn_name.to_string();
    let job_def_name = format_ident!("{}_JOB_DEF", fn_name_string.to_ascii_uppercase());
    let job_id_name = format_ident!("{}_JOB_ID", fn_name_string.to_ascii_uppercase());

    let syn::ReturnType::Type(_, result) = &input.sig.output else {
        return Err(syn::Error::new_spanned(
            &input.sig.output,
            "Function must have a return type of Result<T, E> where T is a tuple of the result fields",
        ));
    };

    // check that the function has a return type of Result<T, E>
    match **result {
        Type::Path(ref path) => {
            let seg = path.path.segments.last().unwrap();
            if seg.ident != "Result" {
                return Err(syn::Error::new_spanned(
                    result,
                    "Function must have a return type of Result<T, E> where T is a tuple of the result fields",
                ));
            }
        }
        _ => {
            return Err(syn::Error::new_spanned(
                result,
                "Function must have a return type of Result<T, E> where T is a tuple of the result fields",
            ));
        }
    }

    let mut param_types = BTreeMap::new();
    for input in &input.sig.inputs {
        if let syn::FnArg::Typed(arg) = input {
            if let syn::Pat::Ident(pat_ident) = &*arg.pat {
                let ident = &pat_ident.ident;
                let ty = &*arg.ty;
                let added = param_types.insert(ident.clone(), ty.clone());
                if added.is_some() {
                    return Err(syn::Error::new_spanned(
                        ident,
                        "tried to add the same field twice",
                    ));
                }
            }
        }
    }

    let job_id = &args.id;
    let params_type = args.params_to_field_types(&param_types)?;
    let result_type = args.result_to_field_types(result)?;

    let event_handler_gen = if args.skip_codegen {
        proc_macro2::TokenStream::default()
    } else {
        // Generate the Job Handler.
        generate_event_handler_for(input, args, &param_types, &params_type, &result_type)
    };

    // Extract params and result types from args
    let job_def = JobDefinition {
        metadata: JobMetadata {
            name: fn_name_string.clone().into(),
            // filled later on during the rustdoc gen.
            description: None,
        },
        params: params_type,
        result: result_type,
        verifier: match &args.verifier {
            Verifier::Evm(contract) => JobResultVerifier::Evm(contract.clone()),
            Verifier::None => JobResultVerifier::None,
        },
    };

    let job_def_str = serde_json::to_string(&job_def).map_err(|err| {
        syn::Error::new_spanned(
            input,
            format!("Failed to serialize job definition to json: {err}"),
        )
    })?;

    let gen = quote! {
        #[doc = "Job definition for the function "]
        #[doc = "[`"]
        #[doc = #fn_name_string]
        #[doc = "`]"]
        #[automatically_derived]
        #[doc(hidden)]
        pub const #job_def_name: &str = #job_def_str;

        #[doc = "Job ID for the function "]
        #[doc = "[`"]
        #[doc = #fn_name_string]
        #[doc = "`]"]
        #[automatically_derived]
        pub const #job_id_name: u8 = #job_id;

        #input

        #event_handler_gen
    };

    Ok(gen.into())
}

#[allow(clippy::too_many_lines)]
pub fn generate_event_handler_for(
    f: &ItemFn,
    job_args: &JobArgs,
    param_types: &BTreeMap<Ident, Type>,
    params: &[FieldType],
    result: &[FieldType],
) -> proc_macro2::TokenStream {
    let fn_name = &f.sig.ident;
    let fn_name_string = fn_name.to_string();
    let struct_name = format_ident!("{}EventHandler", pascal_case(&fn_name_string));
    let job_id = &job_args.id;

    // Get all the params names inside the param_types map
    // and not in the params list to be added to the event handler.
    let x = param_types.keys().collect::<HashSet<_>>();
    let y = job_args.params.iter().collect::<HashSet<_>>();
    let diff = x.difference(&y).collect::<Vec<_>>();
    let additional_params = diff
        .iter()
        .map(|ident| {
            let mut ty = param_types[**ident].clone();
            // remove the reference from the type and use the inner type
            if let Type::Reference(r) = ty {
                ty = *r.elem;
            }
            quote! {
                pub #ident: #ty,
            }
        })
        .collect::<Vec<_>>();

    let additional_params_in_call = diff
        .iter()
        .map(|ident| {
            let ty = &param_types[**ident];
            let (is_ref, is_ref_mut) = match ty {
                Type::Reference(r) => (true, r.mutability.is_some()),
                _ => (false, false),
            };
            if is_ref && is_ref_mut {
                quote! { &mut self.#ident, }
            } else if is_ref {
                quote! { &self.#ident, }
            } else {
                quote! { self.#ident, }
            }
        })
        .collect::<Vec<_>>();

    let params_tokens = params
        .iter()
        .enumerate()
        .map(|(i, t)| {
            let ident = format_ident!("param{i}");
            field_type_to_param_token(&ident, t)
        })
        .collect::<Vec<_>>();

    let fn_call_params = params
        .iter()
        .enumerate()
        .map(|(i, _)| {
            let ident = format_ident!("param{i}");
            quote! {
                #ident,
            }
        })
        .collect::<Vec<_>>();
    let fn_call = if f.sig.asyncness.is_some() {
        quote! {
            let job_result = match #fn_name(
                #(#additional_params_in_call)*
                #(#fn_call_params)*
            ).await {
                Ok(r) => r,
                Err(e) => {
                    tracing::error!("Error in job: {e}");
                    use gadget_sdk::events_watcher::Error;
                    return Err(Error::Handler(Box::new(e)));
                }
            };
        }
    } else {
        quote! {
            let job_result = match #fn_name(
                #(#additional_params_in_call)*
                #(#fn_call_params)*
            ) {
                Ok(r) => r,
                Err(e) => {
                    tracing::error!("Error in job: {e}");
                    use gadget_sdk::events_watcher::Error;
                    return Err(Error::Handler(Box::new(e)));
                }
            };
        }
    };

    let result_tokens = if result.len() == 1 {
        let ident = format_ident!("job_result");
        vec![field_type_to_result_token(&ident, &result[0])]
    } else {
        result
            .iter()
            .enumerate()
            .map(|(i, t)| {
                let ident = format_ident!("result_{i}");
                let s = field_type_to_result_token(&ident, t);
                quote! {
                    let #ident = job_result[#i];
                    #s
                }
            })
            .collect::<Vec<_>>()
    };

    quote! {
        /// Event handler for the function
        #[doc = "[`"]
        #[doc = #fn_name_string]
        #[doc = "`]"]
        pub struct #struct_name {
            pub service_id: u64,
            pub signer: gadget_sdk::tangle_subxt::subxt_signer::sr25519::Keypair,
            #(#additional_params)*
        }

        #[automatically_derived]
        #[async_trait::async_trait]
        impl gadget_sdk::events_watcher::EventHandler<gadget_sdk::events_watcher::tangle::TangleConfig> for #struct_name {
            async fn can_handle_events(
                &self,
                events: gadget_sdk::tangle_subxt::subxt::events::Events<gadget_sdk::events_watcher::tangle::TangleConfig>,
            ) -> Result<bool, gadget_sdk::events_watcher::Error> {
                use gadget_sdk::tangle_subxt::tangle_testnet_runtime::api::services::events::JobCalled;

                let has_event = events.find::<JobCalled>().flatten().any(|event| {
                    event.service_id == self.service_id && event.job == #job_id
                });

                Ok(has_event)
            }

            async fn handle_events(
                &self,
                client: gadget_sdk::tangle_subxt::subxt::OnlineClient<gadget_sdk::events_watcher::tangle::TangleConfig>,
                (events, block_number): (
                    gadget_sdk::tangle_subxt::subxt::events::Events<gadget_sdk::events_watcher::tangle::TangleConfig>,
                    u64
                ),
            ) -> Result<(), gadget_sdk::events_watcher::Error> {
                use gadget_sdk::tangle_subxt::{
                    subxt,
                    tangle_testnet_runtime::api::{
                        self as TangleApi,
                        runtime_types::{
                            bounded_collections::bounded_vec::BoundedVec,
                            tangle_primitives::services::field::{Field, BoundedString},
                        },
                        services::events::JobCalled,
                    },
                };
                let job_events: Vec<_> = events
                    .find::<JobCalled>()
                    .flatten()
                    .filter(|event| {
                        event.service_id == self.service_id && event.job == #job_id
                    })
                    .collect();
                for call in job_events {
                    tracing::debug!("Handling JobCalled Events: #{block_number}",);

                    let mut args_iter = call.args.into_iter();
                    #(#params_tokens)*
                    #fn_call

                    let mut result = Vec::new();
                    #(#result_tokens)*

                    let response =
                        TangleApi::tx()
                            .services()
                            .submit_result(self.service_id, call.call_id, result);
                    gadget_sdk::tx::tangle::send(&client, &self.signer, &response).await?;
                }
                Ok(())
            }
        }
    }
}

<<<<<<< HEAD
=======
fn field_type_to_param_token(ident: &Ident, t: &FieldType) -> proc_macro2::TokenStream {
    match t {
        FieldType::Void => unreachable!("void type should not be in params"),
        FieldType::Bool => {
            quote! { let Some(Field::Bool(#ident)) = args_iter.next() else { continue; }; }
        }
        FieldType::Uint8 => {
            quote! { let Some(Field::Uint8(#ident)) = args_iter.next() else { continue; }; }
        }
        FieldType::Int8 => {
            quote! { let Some(Field::Int8(#ident)) = args_iter.next() else { continue; }; }
        }
        FieldType::Uint16 => {
            quote! { let Some(Field::Uint16(#ident)) = args_iter.next() else { continue; }; }
        }
        FieldType::Int16 => {
            quote! { let Some(Field::Int16(#ident)) = args_iter.next() else { continue; }; }
        }
        FieldType::Uint32 => {
            quote! { let Some(Field::Uint32(#ident)) = args_iter.next() else { continue; }; }
        }
        FieldType::Int32 => {
            quote! { let Some(Field::Int32(#ident)) = args_iter.next() else { continue; }; }
        }
        FieldType::Uint64 => {
            quote! { let Some(Field::Uint64(#ident)) = args_iter.next() else { continue; }; }
        }
        FieldType::Int64 => {
            quote! { let Some(Field::Int64(#ident)) = args_iter.next() else { continue; }; }
        }
        FieldType::String => {
            let inner_ident = format_ident!("{}_inner", ident);
            quote! {
                let Some(Field::String(BoundedString(BoundedVec(#inner_ident)))) = args_iter.next() else { continue; };
                // Convert the BoundedVec to a String
                let #ident = match String::from_utf8(#inner_ident) {
                    Ok(s) => s,
                    Err(e) => {
                        tracing::warn!("failed to convert bytes to a valid utf8 string: {e}");
                        use gadget_sdk::events_watcher::Error;
                        return Err(Error::Handler(Box::new(e)));
                    }
                };
            }
        }
        FieldType::Bytes => {
            quote! { let Some(Field::Bytes(BoundedVec(#ident))) = args_iter.next() else { continue; }; }
        }
        FieldType::Optional(t_x) => {
            let inner_ident = format_ident!("{}_inner", ident);
            let x_ident = format_ident!("{}_option", ident);
            let x_inner = field_type_to_param_token(&x_ident, t_x);
            let inner = quote! {
                let Some(#inner_ident) = args_iter.next() else {  continue; };
            };
            quote! {
                #inner
                let #ident = match #inner_ident {
                    _ => {
                        #x_inner
                        Some(#x_ident)
                    },
                    Field::None => None,
                };
            }
        }
        FieldType::Array(_, _) => todo!("Handle array"),
        FieldType::List(_) => {
            let inner_ident = format_ident!("{}_inner", ident);
            let inner = quote! {
                let Some(Field::List(BoundedVec(#inner_ident))) = args_iter.next() else { continue; };
            };

            quote! {
                #inner
                let #ident = #inner_ident
                    .into_iter()
                    .map(|item| item.0)
                    .collect::<Vec<_>>();
            }
        }
        FieldType::AccountId => {
            quote! { let Some(Field::AccountId(#ident)) = args_iter.next() else { continue; }; }
        }
    }
}

fn field_type_to_result_token(ident: &Ident, t: &FieldType) -> proc_macro2::TokenStream {
    match t {
        FieldType::Void => quote! {},
        FieldType::Bool => quote! { result.push(Field::Bool(#ident)); },
        FieldType::Uint8 => quote! { result.push(Field::Uint8(#ident)); },
        FieldType::Int8 => quote! { result.push(Field::Int8(#ident)); },
        FieldType::Uint16 => quote! { result.push(Field::Uint16(#ident)); },
        FieldType::Int16 => quote! { result.push(Field::Int16(#ident)); },
        FieldType::Uint32 => quote! { result.push(Field::Uint32(#ident)); },
        FieldType::Int32 => quote! { result.push(Field::Int32(#ident)); },
        FieldType::Uint64 => quote! { result.push(Field::Uint64(#ident)); },
        FieldType::Int64 => quote! { result.push(Field::Int64(#ident)); },
        FieldType::String => {
            quote! { result.push(Field::String(BoundedString(BoundedVec(#ident.into_bytes())))); }
        }
        FieldType::Bytes => quote! { result.push(Field::Bytes(BoundedVec(#ident))); },
        FieldType::Optional(t_x) => {
            let v_ident = format_ident!("v");
            let tokens = field_type_to_result_token(&v_ident, t_x);
            quote! {
                match #ident {
                    Some(v) => #tokens,
                    None => result.push(Field::None),
                }
            }
        }
        FieldType::Array(_, _) => todo!("Handle array"),
        FieldType::List(t_x) => {
            let inner_ident = format_ident!("{}_inner", ident);
            let field = match **t_x {
                FieldType::Void => unreachable!(),
                FieldType::Bool => quote! { Field::Bool(item) },
                FieldType::Uint8 => quote! { Field::Uint8(item) },
                FieldType::Int8 => quote! { Field::Int8(item) },
                FieldType::Uint16 => quote! { Field::Uint16(item) },
                FieldType::Int16 => quote! { Field::Int16(item) },
                FieldType::Uint32 => quote! { Field::Uint32(item) },
                FieldType::Int32 => quote! { Field::Int32(item) },
                FieldType::Uint64 => quote! { Field::Uint64(item) },
                FieldType::Int64 => quote! { Field::Int64(item) },
                FieldType::String => {
                    quote! { Field::String(BoundedString(BoundedVec(item.into_bytes()))) }
                }
                FieldType::Bytes => quote! { Field::Bytes(BoundedVec(item)) },
                FieldType::Optional(_) => todo!("handle optionals into lists"),
                FieldType::Array(_, _) => todo!("handle arrays into lists"),
                FieldType::List(_) => todo!("handle nested lists"),
                FieldType::AccountId => quote! { Field::AccountId(item) },
            };
            let inner = quote! {
               let #inner_ident = #ident.into_iter().map(|item| #field).collect::<Vec<_>>();
            };

            quote! {
                #inner
                result.push(Field::List(BoundedVec(#inner_ident)));
            }
        }
        FieldType::AccountId => {
            quote! { result.push(Field::AccountId(#ident)); }
        }
    }
}

/// Convert a `snake_case` string to `PascalCase`
fn pascal_case(s: &str) -> String {
    s.split('_')
        .map(|word| {
            let mut c = word.chars();
            match c.next() {
                None => String::new(),
                Some(f) => f.to_uppercase().collect::<String>() + c.as_str(),
            }
        })
        .collect()
}

>>>>>>> c6d93a0a
/// `JobArgs` type to handle parsing of attributes
pub(crate) struct JobArgs {
    /// Unique identifier for the job in the blueprint
    /// `#[job(id = 1)]`
    id: LitInt,
    /// List of parameters for the job, in order.
    /// `#[job(params(a, b, c))]`
    params: Vec<Ident>,
    /// List of return types for the job, could be infered from the function return type.
    /// `#[job(result(u32, u64))]`
    /// `#[job(result(_))]`
    result: ResultsKind,
    /// Optional: Verifier for the job result, currently only supports EVM verifier.
    /// `#[job(verifier(evm = "MyVerifierContract"))]`
    verifier: Verifier,
    /// Optional: Skip code generation for this job.
    /// `#[job(skip_codegen)]`
    /// this is useful if the developer want to impl a custom event handler
    /// for this job.
    skip_codegen: bool,
}

impl Parse for JobArgs {
    fn parse(input: ParseStream) -> syn::Result<Self> {
        let mut params = Vec::new();
        let mut result = None;
        let mut id = None;
        let mut verifier = Verifier::None;
        let mut skip_codegen = false;

        while !input.is_empty() {
            let lookahead = input.lookahead1();
            if lookahead.peek(kw::id) {
                let _ = input.parse::<kw::id>()?;
                let _ = input.parse::<Token![=]>()?;
                id = Some(input.parse()?);
            } else if lookahead.peek(kw::params) {
                let Params(p) = input.parse()?;
                params = p;
            } else if lookahead.peek(kw::result) {
                let Results(r) = input.parse()?;
                result = Some(r);
            } else if lookahead.peek(kw::verifier) {
                verifier = input.parse()?;
            } else if lookahead.peek(kw::skip_codegen) {
                let _ = input.parse::<kw::skip_codegen>()?;
                skip_codegen = true;
            } else if lookahead.peek(Token![,]) {
                let _ = input.parse::<Token![,]>()?;
            } else {
                return Err(lookahead.error());
            }
        }

        let id = id.ok_or_else(|| input.error("Missing `id` argument in attribute"))?;

        if params.is_empty() {
            return Err(input.error("Missing `params` argument in attribute"));
        }

        let result = result.ok_or_else(|| input.error("Missing 'result' argument in attribute"))?;

        if let ResultsKind::Types(ref r) = result {
            if r.is_empty() {
                return Err(input.error("Expected at least one parameter for the `result` attribute, or `_` to infer the type"));
            }
        }

        Ok(JobArgs {
            id,
            params,
            result,
            verifier,
            skip_codegen,
        })
    }
}

#[derive(Debug)]
pub struct Params(pub Vec<Ident>);

impl Parse for Params {
    fn parse(input: ParseStream<'_>) -> syn::Result<Self> {
        let _ = input.parse::<kw::params>();
        let content;
        let _ = syn::parenthesized!(content in input);
        let names = content.parse_terminated(Ident::parse_any, Token![,])?;
        let mut items = HashSet::new();
        let mut args = Vec::new();
        for name in names {
            if items.contains(&name) {
                return Err(syn::Error::new(
                    name.span(),
                    "tried to add the same field twice",
                ));
            }

            let inserted = items.insert(name.clone());
            assert!(inserted, "tried to add the same field twice");
            args.push(name);
        }
        Ok(Self(args))
    }
}

impl JobArgs {
    fn params_to_field_types(
        &self,
        param_types: &BTreeMap<Ident, Type>,
    ) -> syn::Result<Vec<FieldType>> {
        let params = self
            .params
            .iter()
            .map(|ident| {
                param_types.get(ident).ok_or_else(|| {
                    syn::Error::new_spanned(ident, "parameter not declared in the function")
                })
            })
            .map(|ty| type_to_field_type(ty?))
            .collect::<syn::Result<Vec<_>>>()?;
        Ok(params)
    }

    fn result_to_field_types(&self, result: &Type) -> syn::Result<Vec<FieldType>> {
        match &self.result {
            ResultsKind::Infered => type_to_field_type(result).map(|x| vec![x]),
            ResultsKind::Types(types) => {
                let xs = types
                    .iter()
                    .map(type_to_field_type)
                    .collect::<syn::Result<Vec<_>>>()?;
                Ok(xs)
            }
        }
    }
}
pub enum ResultsKind {
    Infered,
    Types(Vec<Type>),
}

impl std::fmt::Debug for ResultsKind {
    fn fmt(&self, f: &mut std::fmt::Formatter<'_>) -> std::fmt::Result {
        match self {
            Self::Infered => write!(f, "Infered"),
            Self::Types(_) => write!(f, "Types"),
        }
    }
}

#[derive(Debug)]
struct Results(ResultsKind);

impl Parse for Results {
    fn parse(input: ParseStream<'_>) -> syn::Result<Self> {
        let _ = input.parse::<kw::result>();
        let content;
        let _ = syn::parenthesized!(content in input);
        let names = content.parse_terminated(Type::parse, Token![,])?;
        if names.is_empty() {
            return Err(syn::Error::new_spanned(
                names,
                "Expected at least one parameter",
            ));
        }
        if names.iter().any(|ty| matches!(ty, Type::Infer(_))) {
            // Infer the types from the retun type
            return Ok(Self(ResultsKind::Infered));
        }
        let mut items = Vec::new();
        for name in names {
            items.push(name);
        }
        Ok(Self(ResultsKind::Types(items)))
    }
}

#[derive(Debug)]
enum Verifier {
    None,
    // #[job(verifier(evm = "MyVerifierContract"))]
    Evm(String),
}

impl Parse for Verifier {
    fn parse(input: ParseStream<'_>) -> syn::Result<Self> {
        let _ = input.parse::<kw::verifier>()?;
        let content;
        let _ = syn::parenthesized!(content in input);
        let lookahead = content.lookahead1();
        // parse `(evm = "MyVerifierContract")`
        if lookahead.peek(kw::evm) {
            let _ = content.parse::<kw::evm>()?;
            let _ = content.parse::<Token![=]>()?;
            let contract = content.parse::<LitStr>()?;
            Ok(Verifier::Evm(contract.value()))
        } else {
            Ok(Verifier::None)
        }
    }
}

#[cfg(test)]
mod tests {
    use super::*;

    #[test]
    fn pascal_case_works() {
        let input = [
            "hello_world",
            "keygen",
            "_internal_function",
            "cggmp21_sign",
        ];
        let expected = ["HelloWorld", "Keygen", "InternalFunction", "Cggmp21Sign"];

        for (i, e) in input.iter().zip(expected.iter()) {
            assert_eq!(pascal_case(i), *e);
        }
    }
}<|MERGE_RESOLUTION|>--- conflicted
+++ resolved
@@ -320,173 +320,6 @@
     }
 }
 
-<<<<<<< HEAD
-=======
-fn field_type_to_param_token(ident: &Ident, t: &FieldType) -> proc_macro2::TokenStream {
-    match t {
-        FieldType::Void => unreachable!("void type should not be in params"),
-        FieldType::Bool => {
-            quote! { let Some(Field::Bool(#ident)) = args_iter.next() else { continue; }; }
-        }
-        FieldType::Uint8 => {
-            quote! { let Some(Field::Uint8(#ident)) = args_iter.next() else { continue; }; }
-        }
-        FieldType::Int8 => {
-            quote! { let Some(Field::Int8(#ident)) = args_iter.next() else { continue; }; }
-        }
-        FieldType::Uint16 => {
-            quote! { let Some(Field::Uint16(#ident)) = args_iter.next() else { continue; }; }
-        }
-        FieldType::Int16 => {
-            quote! { let Some(Field::Int16(#ident)) = args_iter.next() else { continue; }; }
-        }
-        FieldType::Uint32 => {
-            quote! { let Some(Field::Uint32(#ident)) = args_iter.next() else { continue; }; }
-        }
-        FieldType::Int32 => {
-            quote! { let Some(Field::Int32(#ident)) = args_iter.next() else { continue; }; }
-        }
-        FieldType::Uint64 => {
-            quote! { let Some(Field::Uint64(#ident)) = args_iter.next() else { continue; }; }
-        }
-        FieldType::Int64 => {
-            quote! { let Some(Field::Int64(#ident)) = args_iter.next() else { continue; }; }
-        }
-        FieldType::String => {
-            let inner_ident = format_ident!("{}_inner", ident);
-            quote! {
-                let Some(Field::String(BoundedString(BoundedVec(#inner_ident)))) = args_iter.next() else { continue; };
-                // Convert the BoundedVec to a String
-                let #ident = match String::from_utf8(#inner_ident) {
-                    Ok(s) => s,
-                    Err(e) => {
-                        tracing::warn!("failed to convert bytes to a valid utf8 string: {e}");
-                        use gadget_sdk::events_watcher::Error;
-                        return Err(Error::Handler(Box::new(e)));
-                    }
-                };
-            }
-        }
-        FieldType::Bytes => {
-            quote! { let Some(Field::Bytes(BoundedVec(#ident))) = args_iter.next() else { continue; }; }
-        }
-        FieldType::Optional(t_x) => {
-            let inner_ident = format_ident!("{}_inner", ident);
-            let x_ident = format_ident!("{}_option", ident);
-            let x_inner = field_type_to_param_token(&x_ident, t_x);
-            let inner = quote! {
-                let Some(#inner_ident) = args_iter.next() else {  continue; };
-            };
-            quote! {
-                #inner
-                let #ident = match #inner_ident {
-                    _ => {
-                        #x_inner
-                        Some(#x_ident)
-                    },
-                    Field::None => None,
-                };
-            }
-        }
-        FieldType::Array(_, _) => todo!("Handle array"),
-        FieldType::List(_) => {
-            let inner_ident = format_ident!("{}_inner", ident);
-            let inner = quote! {
-                let Some(Field::List(BoundedVec(#inner_ident))) = args_iter.next() else { continue; };
-            };
-
-            quote! {
-                #inner
-                let #ident = #inner_ident
-                    .into_iter()
-                    .map(|item| item.0)
-                    .collect::<Vec<_>>();
-            }
-        }
-        FieldType::AccountId => {
-            quote! { let Some(Field::AccountId(#ident)) = args_iter.next() else { continue; }; }
-        }
-    }
-}
-
-fn field_type_to_result_token(ident: &Ident, t: &FieldType) -> proc_macro2::TokenStream {
-    match t {
-        FieldType::Void => quote! {},
-        FieldType::Bool => quote! { result.push(Field::Bool(#ident)); },
-        FieldType::Uint8 => quote! { result.push(Field::Uint8(#ident)); },
-        FieldType::Int8 => quote! { result.push(Field::Int8(#ident)); },
-        FieldType::Uint16 => quote! { result.push(Field::Uint16(#ident)); },
-        FieldType::Int16 => quote! { result.push(Field::Int16(#ident)); },
-        FieldType::Uint32 => quote! { result.push(Field::Uint32(#ident)); },
-        FieldType::Int32 => quote! { result.push(Field::Int32(#ident)); },
-        FieldType::Uint64 => quote! { result.push(Field::Uint64(#ident)); },
-        FieldType::Int64 => quote! { result.push(Field::Int64(#ident)); },
-        FieldType::String => {
-            quote! { result.push(Field::String(BoundedString(BoundedVec(#ident.into_bytes())))); }
-        }
-        FieldType::Bytes => quote! { result.push(Field::Bytes(BoundedVec(#ident))); },
-        FieldType::Optional(t_x) => {
-            let v_ident = format_ident!("v");
-            let tokens = field_type_to_result_token(&v_ident, t_x);
-            quote! {
-                match #ident {
-                    Some(v) => #tokens,
-                    None => result.push(Field::None),
-                }
-            }
-        }
-        FieldType::Array(_, _) => todo!("Handle array"),
-        FieldType::List(t_x) => {
-            let inner_ident = format_ident!("{}_inner", ident);
-            let field = match **t_x {
-                FieldType::Void => unreachable!(),
-                FieldType::Bool => quote! { Field::Bool(item) },
-                FieldType::Uint8 => quote! { Field::Uint8(item) },
-                FieldType::Int8 => quote! { Field::Int8(item) },
-                FieldType::Uint16 => quote! { Field::Uint16(item) },
-                FieldType::Int16 => quote! { Field::Int16(item) },
-                FieldType::Uint32 => quote! { Field::Uint32(item) },
-                FieldType::Int32 => quote! { Field::Int32(item) },
-                FieldType::Uint64 => quote! { Field::Uint64(item) },
-                FieldType::Int64 => quote! { Field::Int64(item) },
-                FieldType::String => {
-                    quote! { Field::String(BoundedString(BoundedVec(item.into_bytes()))) }
-                }
-                FieldType::Bytes => quote! { Field::Bytes(BoundedVec(item)) },
-                FieldType::Optional(_) => todo!("handle optionals into lists"),
-                FieldType::Array(_, _) => todo!("handle arrays into lists"),
-                FieldType::List(_) => todo!("handle nested lists"),
-                FieldType::AccountId => quote! { Field::AccountId(item) },
-            };
-            let inner = quote! {
-               let #inner_ident = #ident.into_iter().map(|item| #field).collect::<Vec<_>>();
-            };
-
-            quote! {
-                #inner
-                result.push(Field::List(BoundedVec(#inner_ident)));
-            }
-        }
-        FieldType::AccountId => {
-            quote! { result.push(Field::AccountId(#ident)); }
-        }
-    }
-}
-
-/// Convert a `snake_case` string to `PascalCase`
-fn pascal_case(s: &str) -> String {
-    s.split('_')
-        .map(|word| {
-            let mut c = word.chars();
-            match c.next() {
-                None => String::new(),
-                Some(f) => f.to_uppercase().collect::<String>() + c.as_str(),
-            }
-        })
-        .collect()
-}
-
->>>>>>> c6d93a0a
 /// `JobArgs` type to handle parsing of attributes
 pub(crate) struct JobArgs {
     /// Unique identifier for the job in the blueprint

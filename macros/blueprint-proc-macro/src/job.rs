--- conflicted
+++ resolved
@@ -233,11 +233,6 @@
                                 gadget_sdk::event_listener::SubstrateWatcherWrapper<#event_type>
                             }
                         } else {
-<<<<<<< HEAD
-                            /*let (_, _, _, contract_ty) =
-                            crate::event_listener::evm::get_instance_data(event_handler);*/
-=======
->>>>>>> 83dbd1c4
                             quote! {
                                 gadget_sdk::event_listener::EthereumWatcherWrapper<#autogen_struct_name, _>
                             }

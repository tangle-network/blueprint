--- conflicted
+++ resolved
@@ -90,13 +90,7 @@
         )
     };
 
-    let job_const_block = generate_job_const_block(
-        input,
-        params_type,
-        result_type,
-        Some(args.verifier.clone()),
-        job_id,
-    )?;
+    let job_const_block = generate_job_const_block(input, params_type, result_type, job_id)?;
 
     // Generates final TokenStream that will be returned
     let gen = quote! {
@@ -152,7 +146,6 @@
     input: &ItemFn,
     params: Vec<FieldType>,
     result: Vec<FieldType>,
-    verifier: Option<Verifier>,
     job_id: &LitInt,
 ) -> syn::Result<proc_macro2::TokenStream> {
     let (fn_name_string, job_def_name, job_id_name) = get_job_id_field_name(input);
@@ -163,17 +156,8 @@
             // filled later on during the rustdoc gen.
             description: None,
         },
-<<<<<<< HEAD
         params,
         result,
-        verifier: match &verifier.unwrap_or(Verifier::None) {
-            Verifier::Evm(contract) => JobResultVerifier::Evm(contract.clone()),
-            Verifier::None => JobResultVerifier::None,
-        },
-=======
-        params: params_type,
-        result: result_type,
->>>>>>> 1c8dac44
     };
 
     // Serialize Job Definition to JSON string
@@ -275,19 +259,8 @@
             // Check for special cases
             let next_listener = if matches!(listener_meta.listener_type, ListenerType::Evm) {
                 // How to inject not just this event handler, but all event handlers here?
-<<<<<<< HEAD
                 let wrapper = quote! {
-                    gadget_sdk::event_listener::EthereumHandlerWrapper<#autogen_struct_name, _>
-=======
-                let wrapper = if is_tangle {
-                    quote! {
-                        gadget_sdk::event_listener::tangle_events::TangleEventWrapper<_>
-                    }
-                } else {
-                    quote! {
-                        gadget_sdk::event_listener::evm_contracts::EthereumHandlerWrapper<#autogen_struct_name, _>
-                    }
->>>>>>> 1c8dac44
+                    gadget_sdk::event_listener::evm_contracts::EthereumHandlerWrapper<#autogen_struct_name, _>
                 };
 
                 let ctx_create = quote! {
@@ -904,17 +877,6 @@
     }
 }
 
-<<<<<<< HEAD
-#[derive(Debug, Clone)]
-pub enum Verifier {
-    None,
-    /// #[job(verifier(evm = "`MyVerifierContract`"))]
-    Evm(String),
-}
-
-#[derive(Debug)]
-=======
->>>>>>> 1c8dac44
 /// `#[job(event_listener(MyCustomListener, MyCustomListener2)]`
 /// Accepts an optional argument that specifies the event listener to use that implements EventListener
 pub(crate) struct EventListenerArgs {
@@ -1069,14 +1031,8 @@
 }
 
 pub(crate) struct EvmArgs {
-    instance: Option<Ident>,
-<<<<<<< HEAD
-=======
-    event: Option<Type>,
-    event_converter: Option<Type>,
-    callback: Option<Type>,
-    abi: Option<Type>,
->>>>>>> 1c8dac44
+    pub instance: Option<Ident>,
+    pub abi: Option<Type>,
 }
 
 impl EventListenerArgs {
@@ -1188,43 +1144,6 @@
             None => None,
         }
     }
-<<<<<<< HEAD
-=======
-
-    /// Returns the contract instance's event to watch for on the EVM.
-    pub fn event(&self) -> Option<Type> {
-        match self.get_evm() {
-            Some(EvmArgs { event, .. }) => event.clone(),
-            None => None,
-        }
-    }
-
-    /// Returns the Event Handler's event converter to convert the event into function arguments
-    pub fn event_converter(&self) -> Option<Type> {
-        match self.get_evm() {
-            Some(EvmArgs {
-                event_converter, ..
-            }) => event_converter.clone(),
-            None => None,
-        }
-    }
-
-    /// Returns the callback to submit the job function output to.
-    pub fn callback(&self) -> Option<Type> {
-        match self.get_evm() {
-            Some(EvmArgs { callback, .. }) => callback.clone(),
-            None => None,
-        }
-    }
-
-    /// Returns the ABI for the contract instance.
-    pub fn abi(&self) -> Option<Type> {
-        match self.get_evm() {
-            Some(EvmArgs { abi, .. }) => abi.clone(),
-            None => None,
-        }
-    }
->>>>>>> 1c8dac44
 }
 
 impl Parse for EvmArgs {
@@ -1233,56 +1152,25 @@
         syn::parenthesized!(content in input);
 
         let mut instance = None;
-<<<<<<< HEAD
-=======
-        let mut event = None;
-        let mut event_converter = None;
-        let mut callback = None;
         let mut abi = None;
->>>>>>> 1c8dac44
 
         while !content.is_empty() {
             if content.peek(kw::instance) {
                 let _ = content.parse::<kw::instance>()?;
                 let _ = content.parse::<Token![=]>()?;
                 instance = Some(content.parse::<Ident>()?);
-<<<<<<< HEAD
-=======
-            } else if content.peek(kw::event) {
-                let _ = content.parse::<kw::event>()?;
-                let _ = content.parse::<Token![=]>()?;
-                event = Some(content.parse::<Type>()?);
-            } else if content.peek(kw::event_converter) {
-                let _ = content.parse::<kw::event_converter>()?;
-                let _ = content.parse::<Token![=]>()?;
-                event_converter = Some(content.parse::<Type>()?);
-            } else if content.peek(kw::callback) {
-                let _ = content.parse::<kw::callback>()?;
-                let _ = content.parse::<Token![=]>()?;
-                callback = Some(content.parse::<Type>()?);
+            } else if content.peek(Token![,]) {
+                let _ = content.parse::<Token![,]>()?;
             } else if content.peek(kw::abi) {
                 let _ = content.parse::<kw::abi>()?;
                 let _ = content.parse::<Token![=]>()?;
                 abi = Some(content.parse::<Type>()?);
->>>>>>> 1c8dac44
-            } else if content.peek(Token![,]) {
-                let _ = content.parse::<Token![,]>()?;
             } else {
                 return Err(content.error("Unexpected token"));
             }
         }
 
-<<<<<<< HEAD
-        Ok(EvmArgs { instance })
-=======
-        Ok(EvmArgs {
-            instance,
-            event,
-            event_converter,
-            callback,
-            abi,
-        })
->>>>>>> 1c8dac44
+        Ok(EvmArgs { instance, abi })
     }
 }
 

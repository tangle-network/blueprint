--- conflicted
+++ resolved
@@ -320,11 +320,7 @@
                 let field_in_self_getter = event_handler_args
                     .first()
                     .map(|field_in_self| {
-<<<<<<< HEAD
-                        // If is_raw, assume the actual context is the first param
-=======
                         // If is_raw, assume the actual context is the second param
->>>>>>> ee6addc5
                         quote! { ctx. #field_in_self .clone() }
                     })
                     .expect("No context found");
@@ -779,11 +775,7 @@
 
         if let ResultsKind::Types(ref r) = result {
             if r.is_empty() {
-<<<<<<< HEAD
-                return Err(input.error("Expected at least one parameter for the `result` attribute, or `_` to infer the type, or nothing to infer the type from the function return type"));
-=======
                 return Err(input.error("`result` attribute empty, expected at least one parameter, or `_` to infer the type"));
->>>>>>> ee6addc5
             }
         }
 

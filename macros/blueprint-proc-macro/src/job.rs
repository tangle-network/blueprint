--- conflicted
+++ resolved
@@ -168,38 +168,6 @@
         )
     })?;
 
-<<<<<<< HEAD
-    // Generates final TokenStream that will be returned
-    let gen = quote! {
-        #[doc = "Job definition for the function "]
-        #[doc = "[`"]
-        #[doc = #fn_name_string]
-        #[doc = "`]"]
-        #[automatically_derived]
-        #[doc(hidden)]
-        pub const #job_def_name: &str = #job_def_str;
-
-        #[doc = "Job ID for the function "]
-        #[doc = "[`"]
-        #[doc = #fn_name_string]
-        #[doc = "`]"]
-        #[automatically_derived]
-        pub const #job_id_name: u8 = #job_id;
-
-        #autogen_struct
-
-        #(#event_listener_gen)*
-
-        #[allow(unused_variables)]
-        #input
-
-        #event_workflow_gen
-    };
-
-    // println!("{}", gen);
-
-    Ok(gen.into())
-=======
     let call_id_static_name = get_current_call_id_field_name(input);
     Ok(quote! {
             #[doc = "Job definition for the function "]
@@ -219,7 +187,6 @@
 
             static #call_id_static_name: std::sync::atomic::AtomicU64 = std::sync::atomic::AtomicU64::new(0);
     })
->>>>>>> 32c8a998
 }
 
 pub(crate) fn param_types(input: &ItemFn) -> syn::Result<IndexMap<Ident, Type>> {

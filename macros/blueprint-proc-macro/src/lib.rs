#![deny(
    missing_debug_implementations,
    missing_copy_implementations,
    unsafe_code,
    unstable_features,
    unused_qualifications,
    missing_docs,
    unused_results,
    clippy::exhaustive_enums
)]
//! Blueprint Macros

use proc_macro::TokenStream;
use syn::parse_macro_input;

/// Abi proc-macro
mod abi;
/// Benchmarking proc-macro
mod benchmark;
/// Blueprint Hooks proc-macro
mod hooks;
/// Blueprint Job proc-macro
mod job;
/// Report proc-macro
mod report;
/// Shared utilities for the Blueprint Macros
mod shared;

mod event_listener;

/// Utilities for Tangle Blueprint macro generation
mod tangle;

mod sdk_main;

/// A procedural macro that annotates a function as a job.
///
/// # Example
/// ```rust,no_run
/// use gadget_blueprint_proc_macro::job;
///
/// /// A simple add function that adds two numbers.
/// #[job(id = 0, params(a, b), result(u32))]
/// pub fn add(a: u32, b: u32) -> u32 {
///    a + b
/// }
/// ```
///
/// The `job` macro generates the following code:
/// ```rust
/// /// A Job Definition ID for the [`add`] function.
/// #[automatically_derived]
/// pub const ADD_JOB_ID: u8 = 0;
///
/// /// A Job Definition for the [`add`] function.
/// #[automatically_derived]
/// pub const ADD_JOB_DEF: &str = r#"{"metadata":{"name":"add","description":"A simple add function that adds two numbers"},"params":["Uint32", "Uint32"],"result":["Uint32"],"verifier":"None"}"#;
///
/// /// A simple add function that adds two numbers.
/// pub fn add(a: u32, b: u32) -> u32 {
///   a + b
/// }
///
/// pub struct AddEventHandler {
///    pub service_id: u64,
///    pub signer: subxt_signer::sr25519::Keypair,
///    // ... other fields
/// }
/// ```
/// Addon to the generated code, the `job` macro also generates an Event Handler struct that
/// implements the `EventHandler` trait for you.
///
/// # Parameters
/// - `id`: The unique identifier for the job (must be in the range of 0..[`u8::MAX`])
/// - `params`: The parameters of the job function, must be a tuple of identifiers in the function signature.
/// - `result`: The result of the job function, must be a type that this job returns.
///    also, it can be omitted if the return type is simple to infer, like `u32` or `Vec<u8>` just use `_`.
/// - `skip_codegen`: A flag to skip the code generation for the job, useful for manual event handling.
#[proc_macro_attribute]
pub fn job(args: TokenStream, input: TokenStream) -> TokenStream {
    let args = parse_macro_input!(args as job::JobArgs);
    let input = parse_macro_input!(input as syn::ItemFn);

    match job::job_impl(&args, &input) {
        Ok(tokens) => tokens,
        Err(err) => err.to_compile_error().into(),
    }
}

/// Creates a misbehavior report handler for the given function.
///
/// This macro generates the necessary code to handle events and process reports within the
/// service blueprint. Reports are specifically for submitting incorrect job results, attributable
/// malicious behavior, or otherwise machine failures and reliability degradation.
///
/// # Example
/// ```rust
/// use gadget_blueprint_proc_macro::report;
/// #[report(id = 1, params(a, b, c), result(u32))]
/// pub fn report_add(a: u32, b: u32, c: SignedResult<u32>) -> u32 {
///    if a + b == c {
///       0
///    } else {
///      1
///    }
/// }
/// ```
///
/// The `report` macro generates the following code:
/// ```rust
/// /// A Report Definition ID for the [`report_add`] function.
/// #[automatically_derived]
/// pub const REPORT_ADD_REPORT_ID: u8 = 1;
///
/// /// A Report Definition for the [`report_add`] function.
/// #[automatically_derived]
/// pub const REPORT_ADD_REPORT_DEF: &str = r#"{"metadata":{"name":"report_add","description":"A function to report the incorrect addition of two numbers"},"params":["Uint32", "Uint32", "Uint32"],"result":["Uint32"],"verifier":"None"}"#;
///
/// /// A function to report the addition of two numbers.
/// pub fn report_add(a: u32, b: u32, c: SignedResult<u32>) -> u32 {
///    if a + b == c {
///       0
///    } else {
///      1
///    }
/// }
///
/// pub struct ReportAddEventHandler {
///    pub service_id: u64,
///    pub signer: subxt_signer::sr25519::Keypair,
///    // ... other fields
/// }
/// ```
///
/// In addition to the generated code, the `report` macro also generates an Event Handler struct that
/// implements the `EventHandler` trait for you.
///
/// # Parameters
/// - `id`: The unique identifier for the report (must be in the range of 0..[`u8::MAX`])
/// - `params`: The parameters of the report function, must be a tuple of identifiers in the function signature.
/// - `result`: The result of the report function, must be a type that this report returns.
///    It can be omitted if the return type is simple to infer, like `u32` or `Vec<u8>` by using `_`.
/// - `skip_codegen`: A flag to skip the code generation for the report, useful for manual event handling.
#[proc_macro_attribute]
pub fn report(args: TokenStream, input: TokenStream) -> TokenStream {
    let args = parse_macro_input!(args as report::ReportArgs);
    let input = parse_macro_input!(input as syn::ItemFn);

    match report::report_impl(&args, &input) {
        Ok(tokens) => tokens,
        Err(err) => err.to_compile_error().into(),
    }
}

/// A procedural macro that annotates a function as a registration hook, mainly used
/// for the metadata in the `blueprint.json`.
/// # Example
/// ```rust,no_run
/// use gadget_blueprint_proc_macro::registration_hook;
/// #[registration_hook(evm = "MyRegistrationHook")]
/// pub fn my_registration_hook();
/// ```
#[proc_macro_attribute]
pub fn registration_hook(args: TokenStream, input: TokenStream) -> TokenStream {
    let input = parse_macro_input!(input as syn::ForeignItemFn);
    let args = parse_macro_input!(args as hooks::HookArgs);
    match hooks::registration_hook_impl(&args, &input) {
        Ok(tokens) => tokens,
        Err(err) => err.to_compile_error().into(),
    }
}

/// A procedural macro that annotates a function as a request hook, mainly used
/// for the metadata in the `blueprint.json`.
/// # Example
/// ```rust,no_run
/// use gadget_blueprint_proc_macro::request_hook;
/// #[request_hook(evm = "MyRequestHook")]
/// pub fn my_request_hook();
/// ```
#[proc_macro_attribute]
pub fn request_hook(args: TokenStream, input: TokenStream) -> TokenStream {
    let input = parse_macro_input!(input as syn::ForeignItemFn);
    let args = parse_macro_input!(args as hooks::HookArgs);
    match hooks::request_hook_impl(&args, &input) {
        Ok(tokens) => tokens,
        Err(err) => err.to_compile_error().into(),
    }
}

/// A procedural macro that annotates a function as a benchmark hook, mainly used
/// during the benchmarking phase.
///
/// # Example
/// ```rust,no_run
/// use gadget_blueprint_proc_macro::benchmark;
/// #[benchmark(job_id = 1, cores = 4)]
/// pub fn my_job() {
///   // call your job with the necessary parameters
/// }
/// ```
#[proc_macro_attribute]
pub fn benchmark(args: TokenStream, input: TokenStream) -> TokenStream {
    let input = parse_macro_input!(input as syn::ItemFn);
    let args = parse_macro_input!(args as benchmark::BenchmarkArgs);
    match benchmark::benchmark_impl(&args, &input) {
        Ok(tokens) => tokens,
        Err(err) => err.to_compile_error().into(),
    }
}

<<<<<<< HEAD
/// A procedural macro that outputs the JsonAbi for the given file path.
///
/// # Example
/// ```rust,no_run
/// use gadget_blueprint_proc_macro::load_abi;
/// let abi = load_abi!("path/to/abi.json");
/// ```
#[proc_macro]
pub fn load_abi(input: TokenStream) -> TokenStream {
    abi::load_abi(input)
=======
/// A procedural macro that annotates a function as a main function for the blueprint.
///
/// # Example
/// ```rust,no_run
/// # use gadget_blueprint_proc_macro::main;
///
/// #[main(env)]
/// pub async fn main() {
///    // Your main function code here
/// }
#[proc_macro_attribute]
pub fn main(args: TokenStream, input: TokenStream) -> TokenStream {
    let input = parse_macro_input!(input as syn::ItemFn);
    let args = parse_macro_input!(args as sdk_main::SdkMainArgs);
    match sdk_main::sdk_main_impl(&args, &input) {
        Ok(tokens) => tokens,
        Err(err) => err.to_compile_error().into(),
    }
>>>>>>> d3c0bd2f
}<|MERGE_RESOLUTION|>--- conflicted
+++ resolved
@@ -209,7 +209,6 @@
     }
 }
 
-<<<<<<< HEAD
 /// A procedural macro that outputs the JsonAbi for the given file path.
 ///
 /// # Example
@@ -220,7 +219,8 @@
 #[proc_macro]
 pub fn load_abi(input: TokenStream) -> TokenStream {
     abi::load_abi(input)
-=======
+}
+
 /// A procedural macro that annotates a function as a main function for the blueprint.
 ///
 /// # Example
@@ -239,5 +239,4 @@
         Ok(tokens) => tokens,
         Err(err) => err.to_compile_error().into(),
     }
->>>>>>> d3c0bd2f
 }
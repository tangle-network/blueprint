#![deny(
    missing_debug_implementations,
    missing_copy_implementations,
    unsafe_code,
    unstable_features,
    unused_qualifications,
    missing_docs,
    unused_results,
    clippy::exhaustive_enums
)]
//! Blueprint Macros

use proc_macro::TokenStream;
use syn::parse_macro_input;

/// Abi proc-macro
mod abi;
/// Benchmarking proc-macro
mod benchmark;
/// Blueprint Hooks proc-macro
mod hooks;
/// Blueprint Job proc-macro
mod job;
/// Report proc-macro
mod report;
/// Shared utilities for the Blueprint Macros
mod shared;

mod event_listener;

/// Utilities for Tangle Blueprint macro generation
mod tangle;

mod sdk_main;

/// A procedural macro that annotates a function as a job.
///
<<<<<<< HEAD
/// # Example
/// ```rust,no_run
/// use gadget_blueprint_proc_macro::job;
///
/// /// A simple add function that adds two numbers.
/// #[job(id = 0, params(a, b), result(u32))]
/// pub fn add(a: u32, b: u32) -> u32 {
///    a + b
/// }
/// ```
///
/// The `job` macro generates the following code:
/// ```rust
/// /// A Job Definition ID for the [`add`] function.
/// #[automatically_derived]
/// pub const ADD_JOB_ID: u8 = 0;
///
/// /// A Job Definition for the [`add`] function.
/// #[automatically_derived]
/// pub const ADD_JOB_DEF: &str = r#"{"metadata":{"name":"add","description":"A simple add function that adds two numbers"},"params":["Uint32", "Uint32"],"result":["Uint32"],"verifier":"None"}"#;
///
/// /// A simple add function that adds two numbers.
/// pub fn add(a: u32, b: u32) -> u32 {
///   a + b
/// }
///
/// pub struct AddEventHandler {
///    pub service_id: u64,
///    pub signer: subxt_signer::sr25519::Keypair,
///    // ... other fields
/// }
/// ```
=======
>>>>>>> ea1cb5d4
/// Addon to the generated code, the `job` macro also generates an Event Handler struct that
/// implements the `EventHandler` trait for you.
///
/// # Parameters
/// - `id`: The unique identifier for the job (must be in the range of 0..[`u8::MAX`])
/// - `params`: The parameters of the job function, must be a tuple of identifiers in the function signature.
/// - `result`: The result of the job function, must be a type that this job returns.
///    also, it can be omitted if the return type is simple to infer, like `u32` or `Vec<u8>` just use `_`.
/// - `skip_codegen`: A flag to skip the code generation for the job, useful for manual event handling.
#[proc_macro_attribute]
pub fn job(args: TokenStream, input: TokenStream) -> TokenStream {
    let args = parse_macro_input!(args as job::JobArgs);
    let input = parse_macro_input!(input as syn::ItemFn);

    match job::job_impl(&args, &input) {
        Ok(tokens) => tokens,
        Err(err) => err.to_compile_error().into(),
    }
}

/// Creates a misbehavior report handler for the given function.
///
/// This macro generates the necessary code to handle events and process reports within the
/// service blueprint. Reports are specifically for submitting incorrect job results, attributable
/// malicious behavior, or otherwise machine failures and reliability degradation.
///
<<<<<<< HEAD
/// # Example
/// ```rust
/// use gadget_blueprint_proc_macro::report;
/// #[report(id = 1, params(a, b, c), result(u32))]
/// pub fn report_add(a: u32, b: u32, c: SignedResult<u32>) -> u32 {
///    if a + b == c {
///       0
///    } else {
///      1
///    }
/// }
/// ```
///
/// The `report` macro generates the following code:
/// ```rust
/// /// A Report Definition ID for the [`report_add`] function.
/// #[automatically_derived]
/// pub const REPORT_ADD_REPORT_ID: u8 = 1;
///
/// /// A Report Definition for the [`report_add`] function.
/// #[automatically_derived]
/// pub const REPORT_ADD_REPORT_DEF: &str = r#"{"metadata":{"name":"report_add","description":"A function to report the incorrect addition of two numbers"},"params":["Uint32", "Uint32", "Uint32"],"result":["Uint32"],"verifier":"None"}"#;
///
/// /// A function to report the addition of two numbers.
/// pub fn report_add(a: u32, b: u32, c: SignedResult<u32>) -> u32 {
///    if a + b == c {
///       0
///    } else {
///      1
///    }
/// }
///
/// pub struct ReportAddEventHandler {
///    pub service_id: u64,
///    pub signer: subxt_signer::sr25519::Keypair,
///    // ... other fields
/// }
/// ```
///
=======
>>>>>>> ea1cb5d4
/// In addition to the generated code, the `report` macro also generates an Event Handler struct that
/// implements the `EventHandler` trait for you.
///
/// # Parameters
/// - `id`: The unique identifier for the report (must be in the range of 0..[`u8::MAX`])
/// - `params`: The parameters of the report function, must be a tuple of identifiers in the function signature.
/// - `result`: The result of the report function, must be a type that this report returns.
///    It can be omitted if the return type is simple to infer, like `u32` or `Vec<u8>` by using `_`.
/// - `skip_codegen`: A flag to skip the code generation for the report, useful for manual event handling.
#[proc_macro_attribute]
pub fn report(args: TokenStream, input: TokenStream) -> TokenStream {
    let args = parse_macro_input!(args as report::ReportArgs);
    let input = parse_macro_input!(input as syn::ItemFn);

    match report::report_impl(&args, &input) {
        Ok(tokens) => tokens,
        Err(err) => err.to_compile_error().into(),
    }
}

/// A procedural macro that annotates a function as a registration hook, mainly used
/// for the metadata in the `blueprint.json`.
#[proc_macro_attribute]
pub fn registration_hook(_args: TokenStream, input: TokenStream) -> TokenStream {
    let input = parse_macro_input!(input as syn::ForeignItemFn);
    match hooks::registration_hook_impl(&input) {
        Ok(tokens) => tokens,
        Err(err) => err.to_compile_error().into(),
    }
}

/// A procedural macro that annotates a function as a request hook, mainly used
/// for the metadata in the `blueprint.json`.
#[proc_macro_attribute]
pub fn request_hook(_args: TokenStream, input: TokenStream) -> TokenStream {
    let input = parse_macro_input!(input as syn::ForeignItemFn);
    match hooks::request_hook_impl(&input) {
        Ok(tokens) => tokens,
        Err(err) => err.to_compile_error().into(),
    }
}

/// A procedural macro that annotates a function as a benchmark hook, mainly used
/// during the benchmarking phase.
<<<<<<< HEAD
///
/// # Example
/// ```rust,no_run
/// use gadget_blueprint_proc_macro::benchmark;
/// #[benchmark(job_id = 1, cores = 4)]
/// pub fn my_job() {
///   // call your job with the necessary parameters
/// }
/// ```
=======
>>>>>>> ea1cb5d4
#[proc_macro_attribute]
pub fn benchmark(args: TokenStream, input: TokenStream) -> TokenStream {
    let input = parse_macro_input!(input as syn::ItemFn);
    let args = parse_macro_input!(args as benchmark::BenchmarkArgs);
    match benchmark::benchmark_impl(&args, &input) {
        Ok(tokens) => tokens,
        Err(err) => err.to_compile_error().into(),
    }
}

/// A procedural macro that outputs the JsonAbi for the given file path.
<<<<<<< HEAD
///
/// # Example
/// ```rust,no_run
/// use gadget_blueprint_proc_macro::load_abi;
/// let abi = load_abi!("path/to/abi.json");
/// ```
=======
>>>>>>> ea1cb5d4
#[proc_macro]
pub fn load_abi(input: TokenStream) -> TokenStream {
    abi::load_abi(input)
}

/// A procedural macro that annotates a function as a main function for the blueprint.
#[proc_macro_attribute]
pub fn main(args: TokenStream, input: TokenStream) -> TokenStream {
    let input = parse_macro_input!(input as syn::ItemFn);
    let args = parse_macro_input!(args as sdk_main::SdkMainArgs);
    match sdk_main::sdk_main_impl(&args, &input) {
        Ok(tokens) => tokens,
        Err(err) => err.to_compile_error().into(),
    }
}<|MERGE_RESOLUTION|>--- conflicted
+++ resolved
@@ -35,41 +35,6 @@
 
 /// A procedural macro that annotates a function as a job.
 ///
-<<<<<<< HEAD
-/// # Example
-/// ```rust,no_run
-/// use gadget_blueprint_proc_macro::job;
-///
-/// /// A simple add function that adds two numbers.
-/// #[job(id = 0, params(a, b), result(u32))]
-/// pub fn add(a: u32, b: u32) -> u32 {
-///    a + b
-/// }
-/// ```
-///
-/// The `job` macro generates the following code:
-/// ```rust
-/// /// A Job Definition ID for the [`add`] function.
-/// #[automatically_derived]
-/// pub const ADD_JOB_ID: u8 = 0;
-///
-/// /// A Job Definition for the [`add`] function.
-/// #[automatically_derived]
-/// pub const ADD_JOB_DEF: &str = r#"{"metadata":{"name":"add","description":"A simple add function that adds two numbers"},"params":["Uint32", "Uint32"],"result":["Uint32"],"verifier":"None"}"#;
-///
-/// /// A simple add function that adds two numbers.
-/// pub fn add(a: u32, b: u32) -> u32 {
-///   a + b
-/// }
-///
-/// pub struct AddEventHandler {
-///    pub service_id: u64,
-///    pub signer: subxt_signer::sr25519::Keypair,
-///    // ... other fields
-/// }
-/// ```
-=======
->>>>>>> ea1cb5d4
 /// Addon to the generated code, the `job` macro also generates an Event Handler struct that
 /// implements the `EventHandler` trait for you.
 ///
@@ -96,48 +61,6 @@
 /// service blueprint. Reports are specifically for submitting incorrect job results, attributable
 /// malicious behavior, or otherwise machine failures and reliability degradation.
 ///
-<<<<<<< HEAD
-/// # Example
-/// ```rust
-/// use gadget_blueprint_proc_macro::report;
-/// #[report(id = 1, params(a, b, c), result(u32))]
-/// pub fn report_add(a: u32, b: u32, c: SignedResult<u32>) -> u32 {
-///    if a + b == c {
-///       0
-///    } else {
-///      1
-///    }
-/// }
-/// ```
-///
-/// The `report` macro generates the following code:
-/// ```rust
-/// /// A Report Definition ID for the [`report_add`] function.
-/// #[automatically_derived]
-/// pub const REPORT_ADD_REPORT_ID: u8 = 1;
-///
-/// /// A Report Definition for the [`report_add`] function.
-/// #[automatically_derived]
-/// pub const REPORT_ADD_REPORT_DEF: &str = r#"{"metadata":{"name":"report_add","description":"A function to report the incorrect addition of two numbers"},"params":["Uint32", "Uint32", "Uint32"],"result":["Uint32"],"verifier":"None"}"#;
-///
-/// /// A function to report the addition of two numbers.
-/// pub fn report_add(a: u32, b: u32, c: SignedResult<u32>) -> u32 {
-///    if a + b == c {
-///       0
-///    } else {
-///      1
-///    }
-/// }
-///
-/// pub struct ReportAddEventHandler {
-///    pub service_id: u64,
-///    pub signer: subxt_signer::sr25519::Keypair,
-///    // ... other fields
-/// }
-/// ```
-///
-=======
->>>>>>> ea1cb5d4
 /// In addition to the generated code, the `report` macro also generates an Event Handler struct that
 /// implements the `EventHandler` trait for you.
 ///
@@ -160,6 +83,12 @@
 
 /// A procedural macro that annotates a function as a registration hook, mainly used
 /// for the metadata in the `blueprint.json`.
+/// # Example
+/// ```rust,no_run
+/// # use gadget_blueprint_proc_macro::registration_hook;
+/// #[registration_hook]
+/// pub fn my_registration_hook();
+/// ```
 #[proc_macro_attribute]
 pub fn registration_hook(_args: TokenStream, input: TokenStream) -> TokenStream {
     let input = parse_macro_input!(input as syn::ForeignItemFn);
@@ -171,6 +100,12 @@
 
 /// A procedural macro that annotates a function as a request hook, mainly used
 /// for the metadata in the `blueprint.json`.
+/// # Example
+/// ```rust,no_run
+/// # use gadget_blueprint_proc_macro::request_hook;
+/// #[request_hook]
+/// pub fn my_request_hook();
+/// ```
 #[proc_macro_attribute]
 pub fn request_hook(_args: TokenStream, input: TokenStream) -> TokenStream {
     let input = parse_macro_input!(input as syn::ForeignItemFn);
@@ -182,18 +117,6 @@
 
 /// A procedural macro that annotates a function as a benchmark hook, mainly used
 /// during the benchmarking phase.
-<<<<<<< HEAD
-///
-/// # Example
-/// ```rust,no_run
-/// use gadget_blueprint_proc_macro::benchmark;
-/// #[benchmark(job_id = 1, cores = 4)]
-/// pub fn my_job() {
-///   // call your job with the necessary parameters
-/// }
-/// ```
-=======
->>>>>>> ea1cb5d4
 #[proc_macro_attribute]
 pub fn benchmark(args: TokenStream, input: TokenStream) -> TokenStream {
     let input = parse_macro_input!(input as syn::ItemFn);
@@ -205,15 +128,6 @@
 }
 
 /// A procedural macro that outputs the JsonAbi for the given file path.
-<<<<<<< HEAD
-///
-/// # Example
-/// ```rust,no_run
-/// use gadget_blueprint_proc_macro::load_abi;
-/// let abi = load_abi!("path/to/abi.json");
-/// ```
-=======
->>>>>>> ea1cb5d4
 #[proc_macro]
 pub fn load_abi(input: TokenStream) -> TokenStream {
     abi::load_abi(input)

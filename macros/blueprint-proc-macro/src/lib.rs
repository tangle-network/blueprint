--- conflicted
+++ resolved
@@ -6,10 +6,6 @@
     unused_qualifications,
     missing_docs,
     unused_results,
-<<<<<<< HEAD
-    clippy::all,
-=======
->>>>>>> 3737f126
     clippy::exhaustive_enums
 )]
 //! Blueprint Macros

[package]
name = "blueprint-crypto-bls"
version = "0.1.0"
description = "tnt-bls crypto primitives for Tangle Blueprints"
authors.workspace = true
edition.workspace = true
license.workspace = true
homepage.workspace = true
repository.workspace = true

[dependencies]
blueprint-crypto-core = { workspace = true, features = ["bls"] }
blueprint-std = { workspace = true }
tnt-bls = { workspace = true }
serde = { workspace = true }
serde_bytes = { workspace = true, features = ["alloc"] }
ark-serialize = { workspace = true }
hex = { workspace = true, features = ["alloc"] }
paste = { workspace = true }
thiserror = { workspace = true }

sha2 = { workspace = true, optional = true }

[dev-dependencies]
blueprint-crypto-hashing = { workspace = true, features = ["sha2"] }
serde_json = { workspace = true, features = ["alloc"] }

[features]
default = ["std", "aggregation"]
std = [
	"ark-serialize/std",
	"blueprint-crypto-core/std",
	"blueprint-std/std",
	"serde/std",
	"serde_json/std",
	"serde_bytes/std",
	"tnt-bls/std",
<<<<<<< HEAD
]
aggregation = ["sha2", "tnt-bls/std"]
=======
]
>>>>>>> c76f2ce3
<|MERGE_RESOLUTION|>--- conflicted
+++ resolved
@@ -35,9 +35,5 @@
 	"serde_json/std",
 	"serde_bytes/std",
 	"tnt-bls/std",
-<<<<<<< HEAD
 ]
-aggregation = ["sha2", "tnt-bls/std"]
-=======
-]
->>>>>>> c76f2ce3
+aggregation = ["sha2", "tnt-bls/std"]
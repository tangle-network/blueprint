--- conflicted
+++ resolved
@@ -1,13 +1,5 @@
-<<<<<<< HEAD
-use gadget_crypto_core::BytesEncoding;
-use gadget_std::{
-=======
-#[cfg(test)]
-mod tests;
-
 use blueprint_crypto_core::BytesEncoding;
 use blueprint_std::{
->>>>>>> c76f2ce3
     hash::Hash,
     string::{String, ToString},
     vec::Vec,

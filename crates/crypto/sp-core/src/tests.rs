--- conflicted
+++ resolved
@@ -16,8 +16,7 @@
 
 mod sr25519_crypto_tests {
     use super::*;
-<<<<<<< HEAD
-    gadget_crypto_core::impl_crypto_tests!(SpSr25519, SpSr25519Pair, SpSr25519Signature);
+    blueprint_crypto_core::impl_crypto_tests!(SpSr25519, SpSr25519Pair, SpSr25519Signature);
 }
 
 mod bls381_tests {
@@ -417,7 +416,4 @@
         !SpBls377::verify_aggregate(message, &aggregated_sig, &aggregated_public).unwrap(),
         "Aggregate verification should fail with mismatched public keys"
     );
-=======
-    blueprint_crypto_core::impl_crypto_tests!(SpSr25519, SpSr25519Pair, SpSr25519Signature);
->>>>>>> c76f2ce3
 }
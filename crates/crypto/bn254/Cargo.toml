--- conflicted
+++ resolved
@@ -42,9 +42,5 @@
 	"num-bigint/std",
 	"num-traits/std",
 	"sha2/std",
-<<<<<<< HEAD
 ]
-aggregation = []
-=======
-]
->>>>>>> c76f2ce3
+aggregation = []
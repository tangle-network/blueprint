--- conflicted
+++ resolved
@@ -25,12 +25,7 @@
 # The keystore context is the only one that doesn't bring in extra dependencies, so we can always include it
 gadget-contexts = { workspace = true, features = ["keystore"] }
 document-features = { workspace = true }
-<<<<<<< HEAD
-async-trait = { workspace = true }
 gadget-chain-setup = { workspace = true }
-
-=======
->>>>>>> 75b04898
 
 # Macros
 blueprint-macros = { workspace = true, optional = true }
@@ -88,7 +83,6 @@
     "gadget-logging/std",
     # Tangle
     "tangle-subxt/std",
-    "gadget-utils/std",
     # Extras
     "blueprint-tangle-extra?/std",
     "blueprint-evm-extra?/std",
@@ -99,7 +93,6 @@
 web = [
     # Tangle
     "tangle-subxt/web",
-    "gadget-utils/web"
 ]
 
 ## Enable [tracing] support

--- conflicted
+++ resolved
@@ -16,12 +16,8 @@
 blueprint-core = { workspace = true }
 blueprint-runner = { workspace = true }
 blueprint-router = { workspace = true }
-<<<<<<< HEAD
 blueprint-qos = { workspace = true, features = ["std"] }
-
-=======
 blueprint-auth = { workspace = true, features = ["std"] }
->>>>>>> 49933e7a
 blueprint-clients = { workspace = true, features = ["std"] }
 blueprint-keystore = { workspace = true, features = ["std"] }
 blueprint-manager-bridge.workspace = true

--- conflicted
+++ resolved
@@ -81,13 +81,9 @@
         let context_config = ContextConfig::create_eigenlayer_config(
             Url::parse(&http_endpoint)?,
             Url::parse(&ws_endpoint)?,
-<<<<<<< HEAD
-            test_dir_path.clone(),
-=======
             keystore_path.to_string_lossy().into_owned(),
             None,
             data_dir,
->>>>>>> 49933e7a
             None,
             PathBuf::from(test_dir_path),
             SupportedChains::LocalTestnet,

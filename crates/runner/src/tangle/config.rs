--- conflicted
+++ resolved
@@ -6,11 +6,7 @@
 use blueprint_keystore::crypto::sp_core::{SpEcdsa, SpSr25519};
 use blueprint_keystore::crypto::tangle_pair_signer::pair_signer::PairSigner;
 use blueprint_keystore::crypto::tangle_pair_signer::sp_core;
-<<<<<<< HEAD
-use blueprint_tangle_extra::util::build_operator_preferences;
-=======
 use blueprint_tangle_extra::serde::new_bounded_string;
->>>>>>> 451788ea
 use futures_util::future::select_ok;
 use k256::elliptic_curve::sec1::ToEncodedPoint;
 use serde::{Deserialize, Serialize};
@@ -18,10 +14,7 @@
 use std::sync::Arc;
 use tangle_subxt::subxt::{OnlineClient, PolkadotConfig};
 use tangle_subxt::tangle_testnet_runtime::api;
-<<<<<<< HEAD
-=======
 use tangle_subxt::tangle_testnet_runtime::api::runtime_types::tangle_primitives::services;
->>>>>>> 451788ea
 use tangle_subxt::tangle_testnet_runtime::api::services::calls::types::register::RegistrationArgs;
 
 /// Protocol settings for [Tangle]
@@ -60,15 +53,9 @@
 
 impl TangleConfig {
     #[must_use]
-<<<<<<< HEAD
-    pub fn new(rpc_address: String) -> Self {
-        Self {
-            rpc_address,
-=======
     pub fn new(rpc_address: impl Into<String>) -> Self {
         Self {
             rpc_address: rpc_address.into(),
->>>>>>> 451788ea
             exit_after_register: true,
         }
     }
@@ -82,11 +69,7 @@
 
 impl BlueprintConfig for TangleConfig {
     async fn register(&self, env: &BlueprintEnvironment) -> Result<(), RunnerError> {
-<<<<<<< HEAD
-        register_impl(self.rpc_address.clone(), vec![], env).await
-=======
         register_impl(&self.rpc_address, vec![], env).await
->>>>>>> 451788ea
     }
 
     async fn requires_registration(&self, env: &BlueprintEnvironment) -> Result<bool, RunnerError> {
@@ -132,11 +115,7 @@
 }
 
 async fn register_impl(
-<<<<<<< HEAD
-    rpc_address: String,
-=======
     rpc_address: &str,
->>>>>>> 451788ea
     registration_args: RegistrationArgs,
     env: &BlueprintEnvironment,
 ) -> Result<(), RunnerError> {
@@ -181,14 +160,10 @@
         decompress_pubkey(&ecdsa_key.0.0).ok_or(TangleError::DecompressEcdsaKey)?;
     let xt = api::tx().services().register(
         blueprint_id,
-<<<<<<< HEAD
-        build_operator_preferences(uncompressed_pk, rpc_address),
-=======
         services::types::OperatorPreferences {
             key: uncompressed_pk,
             rpc_address: new_bounded_string(rpc_address),
         },
->>>>>>> 451788ea
         registration_args,
         0,
     );

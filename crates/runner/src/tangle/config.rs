--- conflicted
+++ resolved
@@ -42,6 +42,10 @@
     fn protocol(&self) -> &'static str {
         "tangle"
     }
+
+    fn settings(&self) -> &Self::Settings {
+        self
+    }
 }
 
 #[derive(Clone, Debug, Default)]
@@ -113,14 +117,8 @@
     Ok(!is_registered)
 }
 
-<<<<<<< HEAD
-#[allow(clippy::missing_errors_doc)] // TODO: should this even be public?
-pub async fn register_impl(
-    rpc_address: String,
-=======
 async fn register_impl(
     price_targets: PriceTargets,
->>>>>>> af8278cb
     registration_args: RegistrationArgs,
     env: &BlueprintEnvironment,
 ) -> Result<(), RunnerError> {

--- conflicted
+++ resolved
@@ -161,11 +161,7 @@
         .register_as_operator(operator_details)
         .await
         .map_err(EigenlayerError::ElContracts)?;
-<<<<<<< HEAD
-    let registration_receipt = wait_transaction(&env.http_rpc_endpoint.to_string(), tx_hash)
-=======
     let registration_receipt = wait_transaction(env.http_rpc_endpoint.clone(), tx_hash)
->>>>>>> 49933e7a
         .await
         .map_err(|e| EigenlayerError::Registration(format!("AVS registration error: {}", e)))?;
     if registration_receipt.status() {
@@ -191,16 +187,9 @@
         .map_err(EigenlayerError::ElContracts)?;
 
     info!("Deposit hash: {:?}", avs_deposit_hash);
-<<<<<<< HEAD
-    let avs_deposit_receipt =
-        wait_transaction(&env.http_rpc_endpoint.to_string(), avs_deposit_hash)
-            .await
-            .map_err(|e| EigenlayerError::Registration(format!("AVS deposit error: {}", e)))?;
-=======
     let avs_deposit_receipt = wait_transaction(env.http_rpc_endpoint.clone(), avs_deposit_hash)
         .await
         .map_err(|e| EigenlayerError::Registration(format!("AVS deposit error: {}", e)))?;
->>>>>>> 49933e7a
     if avs_deposit_receipt.status() {
         info!(
             "Deposited into strategy {} for Eigenlayer",
@@ -212,11 +201,7 @@
     }
 
     let allocation_delay = 0u32; // TODO: User-defined allocation delay
-<<<<<<< HEAD
-    let provider = get_provider_http(&env.http_rpc_endpoint.to_string());
-=======
     let provider = get_provider_http(env.http_rpc_endpoint.clone());
->>>>>>> 49933e7a
     let allocation_manager = AllocationManager::new(allocation_manager_address, provider);
     let allocation_delay_receipt = allocation_manager
         .setAllocationDelay(operator_address, allocation_delay)
@@ -265,11 +250,7 @@
         .await
         .map_err(|e| EigenlayerError::Registration(e.to_string()))?;
 
-<<<<<<< HEAD
-    let stake_receipt = wait_transaction(&env.http_rpc_endpoint.to_string(), stake_hash)
-=======
     let stake_receipt = wait_transaction(env.http_rpc_endpoint.clone(), stake_hash)
->>>>>>> 49933e7a
         .await
         .map_err(|e| EigenlayerError::Registration(format!("Quorum staking error: {}", e)))?;
 
@@ -295,20 +276,11 @@
         .await
         .map_err(EigenlayerError::ElContracts)?;
 
-<<<<<<< HEAD
-    let registration_receipt =
-        wait_transaction(&env.http_rpc_endpoint.to_string(), registration_hash)
-            .await
-            .map_err(|e| {
-                EigenlayerError::Registration(format!("Operator sets registration error: {}", e))
-            })?;
-=======
     let registration_receipt = wait_transaction(env.http_rpc_endpoint.clone(), registration_hash)
         .await
         .map_err(|e| {
             EigenlayerError::Registration(format!("Operator sets registration error: {}", e))
         })?;
->>>>>>> 49933e7a
     if registration_receipt.status() {
         info!("Registered to operator sets for Eigenlayer");
     } else {

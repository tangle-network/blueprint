--- conflicted
+++ resolved
@@ -18,12 +18,9 @@
 blueprint-std.workspace = true
 blueprint-keystore = { workspace = true }
 blueprint-crypto = { workspace = true }
-<<<<<<< HEAD
 blueprint-qos = { workspace = true }
-=======
 blueprint-manager-bridge = { workspace = true, features = ["client"] }
 
->>>>>>> 49933e7a
 futures-core.workspace = true
 futures-util.workspace = true
 tower.workspace = true

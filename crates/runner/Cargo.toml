[package]
name = "blueprint-runner"
version = "0.1.0-alpha.19"
description = "Runner for the Blueprint SDK"
authors.workspace = true
edition.workspace = true
license.workspace = true
homepage.workspace = true
repository.workspace = true
rust-version.workspace = true

[lints]
workspace = true

[dependencies]
blueprint-core.workspace = true
blueprint-router.workspace = true
blueprint-std.workspace = true
blueprint-keystore = { workspace = true }
blueprint-crypto = { workspace = true }
blueprint-qos = { workspace = true }
blueprint-manager-bridge = { workspace = true, features = ["client"] }
<<<<<<< HEAD
blueprint-faas = { workspace = true, optional = true }
=======
blueprint-auth = { workspace = true, optional = true }
>>>>>>> 1c81f79c

futures-core.workspace = true
futures-util.workspace = true
tower.workspace = true
tokio = { workspace = true, features = ["full"] }
serde.workspace = true
serde_json.workspace = true
tracing.workspace = true
async-trait.workspace = true
clap = { workspace = true, features = ["derive", "env"] }
futures.workspace = true
thiserror.workspace = true
url = { workspace = true, features = ["serde"] }
dynosaur = { workspace = true }
document-features = { workspace = true, features = ["default"] }

# Networking
crossbeam-channel = { workspace = true, optional = true }
blueprint-networking = { workspace = true, optional = true }
libp2p = { workspace = true, optional = true }

# Tangle
blueprint-tangle-extra = { workspace = true, optional = true }
tangle-subxt = { workspace = true, optional = true }
k256 = { workspace = true, optional = true }
sc-keystore = { workspace = true, optional = true }

# Eigenlayer
blueprint-evm-extra = { workspace = true, optional = true }
alloy-contract = { workspace = true, optional = true }
alloy-primitives = { workspace = true, features = ["serde"], optional = true }
alloy-signer-local = { workspace = true, optional = true }
alloy-signer = { workspace = true, optional = true }
eigensdk = { workspace = true, features = [
    "client-elcontracts",
    "types",
    "utils",
    "client-avsregistry",
    "crypto-bls",
], optional = true }

[dev-dependencies]
blueprint-sdk = { path = "../sdk", features = ["std", "tangle"] }
tempfile = "3.8"
serde_json = "1.0"

[features]
default = ["std", "networking"]

#! ### Core

## Enable standard library support
std = ["blueprint-tangle-extra?/std", "blueprint-evm-extra?/std", "blueprint-keystore/std", "blueprint-std/std", "blueprint-qos/std"]

## Enable networking support for [`BlueprintEnvironment`](crate::config::BlueprintEnvironment)
networking = ["dep:blueprint-networking", "dep:crossbeam-channel", "dep:libp2p", "blueprint-keystore/zebra"]

## Enable Trusted Execution Environment (TEE) support for the runner
tee = []

## Enable TLS support for service registration
tls = ["dep:blueprint-auth"]

#! ### Protocols

## Enable [Tangle] support
##
## [Tangle]: https://tangle.tools
tangle = [
    "dep:tangle-subxt",
    "dep:blueprint-tangle-extra",
    "dep:k256",
    "blueprint-crypto/sp-core",
    "blueprint-crypto/tangle-pair-signer",
    "blueprint-keystore/tangle",
    "dep:sc-keystore",
]

## Enable [Eigenlayer] support
##
## [Eigenlayer]: https://eigenlayer.xyz
eigenlayer = [
    "dep:blueprint-evm-extra",
    "blueprint-keystore/bn254",
    "blueprint-keystore/eigenlayer",
    "dep:alloy-contract",
    "dep:alloy-primitives",
    "dep:alloy-signer-local",
    "dep:alloy-signer",
    "dep:eigensdk",
    "std",                           # TODO: keystore access requires the std feature
]

## Enable [Symbiotic] support **(CURRENTLY UNUSED)**
##
## [Symbiotic]: https://symbiotic.fi
symbiotic = []

## Enable FaaS (Function-as-a-Service) execution support
faas = ["dep:blueprint-faas"]

[package.metadata.docs.rs]
all-features = true
rustdoc-args = ["--cfg", "docsrs"]<|MERGE_RESOLUTION|>--- conflicted
+++ resolved
@@ -20,11 +20,8 @@
 blueprint-crypto = { workspace = true }
 blueprint-qos = { workspace = true }
 blueprint-manager-bridge = { workspace = true, features = ["client"] }
-<<<<<<< HEAD
 blueprint-faas = { workspace = true, optional = true }
-=======
 blueprint-auth = { workspace = true, optional = true }
->>>>>>> 1c81f79c
 
 futures-core.workspace = true
 futures-util.workspace = true

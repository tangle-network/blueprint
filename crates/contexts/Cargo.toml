[package]
name = "gadget-contexts"
version = "0.1.0"
description = "Context providers for Tangle Blueprints"
authors.workspace = true
edition.workspace = true
license.workspace = true
homepage.workspace = true
repository.workspace = true

[lints]
workspace = true

[dependencies]
blueprint-runner = { workspace = true }
gadget-std = { workspace = true }
gadget-clients = { workspace = true }
gadget-networking = { workspace = true, optional = true }
gadget-keystore = { workspace = true, optional = true }

<<<<<<< HEAD
async-trait = { workspace = true }
=======
>>>>>>> 75b04898
proc-macro2 = { workspace = true, optional = true }

tangle-subxt = { workspace = true, optional = true }

[features]
default = ["std", "keystore"]
std = ["blueprint-runner/std", "gadget-std/std", "gadget-clients/std", "gadget-keystore?/std", "gadget-networking?/std", "tangle-subxt?/std"]
web = ["tangle-subxt?/web"]

evm = ["gadget-clients/evm"]
eigenlayer = ["gadget-clients/eigenlayer"]
networking = ["dep:gadget-networking", "dep:proc-macro2"]
keystore = ["dep:gadget-keystore"]
tangle = ["dep:tangle-subxt", "gadget-clients/tangle"]<|MERGE_RESOLUTION|>--- conflicted
+++ resolved
@@ -18,10 +18,6 @@
 gadget-networking = { workspace = true, optional = true }
 gadget-keystore = { workspace = true, optional = true }
 
-<<<<<<< HEAD
-async-trait = { workspace = true }
-=======
->>>>>>> 75b04898
 proc-macro2 = { workspace = true, optional = true }
 
 tangle-subxt = { workspace = true, optional = true }

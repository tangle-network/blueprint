#![allow(dead_code)]

use crate::{
    NetworkConfig, NetworkService, service::AllowedKeys, service_handle::NetworkServiceHandle,
};
use gadget_crypto::KeyType;
use libp2p::{
    Multiaddr, PeerId,
    identity::{self, Keypair},
};
use std::{collections::HashSet, time::Duration};
use tokio::time::timeout;
use tracing::info;

mod blueprint_protocol;
mod discovery;
mod gossip;
<<<<<<< HEAD
mod handshake;
=======
mod handshake;

fn init_tracing() {
    let _ = tracing_subscriber::fmt()
        .with_env_filter(tracing_subscriber::EnvFilter::from_default_env())
        .with_target(true)
        .with_thread_ids(true)
        .with_file(true)
        .with_line_number(true)
        .try_init();
}

/// Test node configuration for network tests
pub struct TestNode<K: KeyType> {
    pub service: Option<NetworkService<K>>,
    pub peer_id: PeerId,
    pub listen_addr: Option<Multiaddr>,
    pub instance_key_pair: K::Secret,
    pub local_key: Keypair,
    pub using_evm_address_for_handshake_verification: bool,
}

impl<K: KeyType> TestNode<K> {
    /// Create a new test node with auto-generated keys
    pub fn new(
        network_name: &str,
        instance_id: &str,
        allowed_keys: AllowedKeys<K>,
        bootstrap_peers: Vec<Multiaddr>,
        using_evm_address_for_handshake_verification: bool,
    ) -> Self {
        Self::new_with_keys(
            network_name,
            instance_id,
            allowed_keys,
            bootstrap_peers,
            None,
            None,
            using_evm_address_for_handshake_verification,
        )
    }

    /// Create a new test node with specified keys
    pub fn new_with_keys(
        network_name: &str,
        instance_id: &str,
        allowed_keys: AllowedKeys<K>,
        bootstrap_peers: Vec<Multiaddr>,
        instance_key_pair: Option<K::Secret>,
        local_key: Option<Keypair>,
        using_evm_address_for_handshake_verification: bool,
    ) -> Self {
        let local_key = local_key.unwrap_or_else(identity::Keypair::generate_ed25519);
        let peer_id = local_key.public().to_peer_id();

        // Bind to all interfaces instead of just localhost
        let listen_addr: Multiaddr = "/ip4/0.0.0.0/tcp/0".parse().unwrap();
        info!("Creating test node {peer_id} with TCP address: {listen_addr}");

        let instance_key_pair =
            instance_key_pair.unwrap_or_else(|| K::generate_with_seed(None).unwrap());

        let config = NetworkConfig {
            network_name: network_name.to_string(),
            instance_id: instance_id.to_string(),
            instance_key_pair: instance_key_pair.clone(),
            local_key: local_key.clone(),
            listen_addr: listen_addr.clone(),
            target_peer_count: 10,
            bootstrap_peers,
            enable_mdns: true,
            enable_kademlia: true,
            using_evm_address_for_handshake_verification,
        };

        let (_, allowed_keys_rx) = crossbeam_channel::unbounded();
        let service = NetworkService::new(config, allowed_keys, allowed_keys_rx)
            .expect("Failed to create network service");

        Self {
            service: Some(service),
            peer_id,
            listen_addr: None,
            instance_key_pair,
            local_key,
            using_evm_address_for_handshake_verification,
        }
    }

    /// Start the node and wait for it to be fully initialized
    pub async fn start(&mut self) -> Result<NetworkServiceHandle<K>, &'static str> {
        // Take ownership of the service
        let service = self.service.take().ok_or("Service already started")?;
        let handle = service.start();

        // Wait for the node to be fully initialized
        let timeout_duration = Duration::from_secs(10); // Increased timeout
        match timeout(timeout_duration, async {
            // First wait for the listening address
            while self.listen_addr.is_none() {
                if let Some(addr) = handle.get_listen_addr() {
                    info!("Node {} listening on {}", self.peer_id, addr);
                    self.listen_addr = Some(addr.clone());

                    // Extract port from multiaddr
                    let addr_str = addr.to_string();
                    let port = addr_str.split('/').nth(4).unwrap_or("0").to_string();

                    // Try localhost first
                    let localhost_addr = format!("127.0.0.1:{}", port);
                    match tokio::net::TcpStream::connect(&localhost_addr).await {
                        Ok(_) => {
                            info!("Successfully verified localhost port for {}", self.peer_id);
                            break;
                        }
                        Err(e) => {
                            info!("Localhost port not ready for {}: {}", self.peer_id, e);
                            // Try external IP
                            let external_addr = format!("10.0.1.142:{}", port);
                            match tokio::net::TcpStream::connect(&external_addr).await {
                                Ok(_) => {
                                    info!(
                                        "Successfully verified external port for {}",
                                        self.peer_id
                                    );
                                    break;
                                }
                                Err(e) => {
                                    info!("External port not ready for {}: {}", self.peer_id, e);
                                    tokio::time::sleep(Duration::from_millis(100)).await;
                                    continue;
                                }
                            }
                        }
                    }
                }
                tokio::time::sleep(Duration::from_millis(100)).await;
            }

            // Give the node a moment to initialize protocols
            tokio::time::sleep(Duration::from_millis(500)).await;

            Ok::<(), &'static str>(())
        })
        .await
        {
            Ok(Ok(())) => {
                info!("Node {} fully initialized", self.peer_id);
                Ok(handle)
            }
            Ok(Err(e)) => Err(e),
            Err(_) => Err("Timeout waiting for node to initialize"),
        }
    }

    /// Get the actual listening address
    pub fn get_listen_addr(&self) -> Option<Multiaddr> {
        self.listen_addr.clone()
    }

    /// Update the allowed keys for this node
    pub fn update_allowed_keys(&self, allowed_keys: AllowedKeys<K>) {
        if let Some(service) = &self.service {
            service.peer_manager.update_whitelisted_keys(allowed_keys);
        }
    }
}

/// Wait for a condition with timeout
pub async fn wait_for_condition<F>(timeout: Duration, mut condition: F) -> Result<(), &'static str>
where
    F: FnMut() -> bool,
{
    let start = std::time::Instant::now();
    while !condition() {
        if start.elapsed() > timeout {
            return Err("Timeout waiting for condition");
        }
        tokio::time::sleep(Duration::from_millis(100)).await;
    }
    Ok(())
}

/// Wait for peers to discover each other
pub async fn wait_for_peer_discovery<K: KeyType>(
    handles: &[&NetworkServiceHandle<K>],
    timeout: Duration,
) -> Result<(), &'static str> {
    info!("Waiting for peer discovery...");

    wait_for_condition(timeout, || {
        for (i, handle1) in handles.iter().enumerate() {
            for (j, handle2) in handles.iter().enumerate() {
                if i != j && !handle1.peers().contains(&handle2.local_peer_id) {
                    return false;
                }
            }
        }
        true
    })
    .await
}

/// Wait for peer info to be updated
pub async fn wait_for_peer_info<K: KeyType>(
    handle1: &NetworkServiceHandle<K>,
    handle2: &NetworkServiceHandle<K>,
    timeout: Duration,
) {
    info!("Waiting for identify info...");

    match tokio::time::timeout(timeout, async {
        loop {
            let peer_info1 = handle1.peer_info(&handle2.local_peer_id);
            let peer_info2 = handle2.peer_info(&handle1.local_peer_id);

            if let Some(peer_info) = peer_info1 {
                if peer_info.identify_info.is_some() {
                    // Also verify reverse direction
                    if let Some(peer_info) = peer_info2 {
                        if peer_info.identify_info.is_some() {
                            info!("Identify info populated in both directions");
                            break;
                        }
                    }
                }
            }
            tokio::time::sleep(Duration::from_millis(100)).await;
        }
    })
    .await
    {
        Ok(()) => info!("Peer info updated successfully in both directions"),
        Err(e) => panic!("Peer info update timed out: {e}"),
    }
}

// Helper to wait for handshake completion between multiple nodes
async fn wait_for_all_handshakes<K: KeyType>(
    handles: &[&mut NetworkServiceHandle<K>],
    timeout_length: Duration,
) {
    info!("Starting handshake wait for {} nodes", handles.len());
    timeout(timeout_length, async {
        loop {
            let mut all_verified = true;
            for (i, handle1) in handles.iter().enumerate() {
                for (j, handle2) in handles.iter().enumerate() {
                    if i != j {
                        let verified = handle1
                            .peer_manager
                            .is_peer_verified(&handle2.local_peer_id);
                        if !verified {
                            info!("Node {} -> Node {}: handshake not verified yet", i, j);
                            all_verified = false;
                            break;
                        }
                    }
                }
                if !all_verified {
                    break;
                }
            }
            if all_verified {
                info!("All handshakes completed successfully");
                break;
            }
            tokio::time::sleep(Duration::from_millis(100)).await;
        }
    })
    .await
    .expect("Handshake verification timed out");
}

// Helper to wait for handshake completion between two nodes
async fn wait_for_handshake_completion<K: KeyType>(
    handle1: &NetworkServiceHandle<K>,
    handle2: &NetworkServiceHandle<K>,
    timeout_length: Duration,
) {
    timeout(timeout_length, async {
        loop {
            if handle1
                .peer_manager
                .is_peer_verified(&handle2.local_peer_id)
                && handle2
                    .peer_manager
                    .is_peer_verified(&handle1.local_peer_id)
            {
                break;
            }
            tokio::time::sleep(Duration::from_millis(100)).await;
        }
    })
    .await
    .expect("Handshake verification timed out");
}

// Helper to create a whitelisted test node
fn create_node_with_keys<K: KeyType>(
    network: &str,
    instance: &str,
    allowed_keys: AllowedKeys<K>,
    key_pair: Option<K::Secret>,
    using_evm_address_for_handshake_verification: bool,
) -> TestNode<K> {
    TestNode::new_with_keys(
        network,
        instance,
        allowed_keys,
        vec![],
        key_pair,
        None,
        using_evm_address_for_handshake_verification,
    )
}

// Helper to create a set of nodes with whitelisted keys
async fn create_whitelisted_nodes<K: KeyType>(
    count: usize,
    using_evm_address_for_handshake_verification: bool,
) -> Vec<TestNode<K>> {
    let mut nodes = Vec::with_capacity(count);
    let mut key_pairs = Vec::with_capacity(count);
    let mut allowed_keys = HashSet::new();

    // Generate all key pairs first
    for _ in 0..count {
        let key_pair = K::generate_with_seed(None).unwrap();
        key_pairs.push(key_pair.clone());
        allowed_keys.insert(K::public_from_secret(&key_pair));
    }

    // Create nodes with whitelisted keys
    for key_pair in key_pairs {
        nodes.push(create_node_with_keys(
            "test-net",
            "sum-test",
            AllowedKeys::InstancePublicKeys(allowed_keys.clone()),
            Some(key_pair),
            using_evm_address_for_handshake_verification,
        ));
    }

    nodes
}
>>>>>>> 95f20452
<|MERGE_RESOLUTION|>--- conflicted
+++ resolved
@@ -15,9 +15,6 @@
 mod blueprint_protocol;
 mod discovery;
 mod gossip;
-<<<<<<< HEAD
-mod handshake;
-=======
 mod handshake;
 
 fn init_tracing() {
@@ -363,5 +360,4 @@
     }
 
     nodes
-}
->>>>>>> 95f20452
+}
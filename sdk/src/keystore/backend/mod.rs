--- conflicted
+++ resolved
@@ -186,19 +186,11 @@
         }
     }
 
-<<<<<<< HEAD
-    fn bls_bn254_generate_from_secret(&self, secret: String) -> Result<Public, Error> {
-        match self {
-            Self::Mem(backend) => backend.bls_bn254_generate_from_secret(secret),
-            #[cfg(feature = "std")]
-            Self::Fs(backend) => backend.bls_bn254_generate_from_secret(secret),
-=======
     fn bls_bn254_generate_from_string(&self, secret: String) -> Result<Public, Error> {
         match self {
             Self::Mem(backend) => backend.bls_bn254_generate_from_string(secret),
             #[cfg(feature = "std")]
             Self::Fs(backend) => backend.bls_bn254_generate_from_string(secret),
->>>>>>> ea0aadb5
         }
     }
 

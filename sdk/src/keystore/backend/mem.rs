//! In-Memory Keystore Backend that supports different cryptographic key operations such as key generation, signing, and public key retrieval.

use alloc::collections::BTreeMap;
use alloc::string::ToString;
use alloc::sync::Arc;
use alloc::vec::Vec;
use core::str::FromStr;
use w3f_bls::SerializableToBytes;

use crate::keystore::bn254::Public;
<<<<<<< HEAD
=======
use crate::keystore::ecdsa::Secret;
>>>>>>> ea0aadb5
use crate::keystore::{bls381, bn254, ecdsa, ed25519, sr25519, Backend, Error};

/// The type alias for the In Memory `KeyMap`.
type KeyMap<R, P, S> = Arc<lock_api::RwLock<R, BTreeMap<P, S>>>;

#[derive(Debug, Clone)]
struct Ed25519PublicWrapper(ed25519::Public);

impl PartialEq for Ed25519PublicWrapper {
    fn eq(&self, other: &Self) -> bool {
        self.0.as_ref() == other.0.as_ref()
    }
}

impl Eq for Ed25519PublicWrapper {}

impl Ord for Ed25519PublicWrapper {
    fn cmp(&self, other: &Self) -> core::cmp::Ordering {
        self.0.as_ref().cmp(other.0.as_ref())
    }
}

impl PartialOrd for Ed25519PublicWrapper {
    fn partial_cmp(&self, other: &Self) -> Option<core::cmp::Ordering> {
        Some(self.cmp(other))
    }
}

#[derive(Clone, PartialEq, Eq)]
struct Bls381PublicWrapper(bls381::Public);

impl PartialOrd for Bls381PublicWrapper {
    fn partial_cmp(&self, other: &Self) -> Option<core::cmp::Ordering> {
        Some(self.cmp(other))
    }
}

impl Ord for Bls381PublicWrapper {
    fn cmp(&self, other: &Self) -> core::cmp::Ordering {
        self.0.to_bytes().cmp(&other.0.to_bytes())
    }
}

#[derive(Clone, PartialEq, Eq)]
struct BlsBn254PublicWrapper(bn254::Public);

impl PartialOrd for BlsBn254PublicWrapper {
    fn partial_cmp(&self, other: &Self) -> Option<core::cmp::Ordering> {
        Some(self.cmp(other))
    }
}

impl Ord for BlsBn254PublicWrapper {
    fn cmp(&self, other: &Self) -> core::cmp::Ordering {
        self.0.g1().to_string().cmp(&other.0.g1().to_string())
    }
}

/// The In-Memory Keystore Backend.
///
/// It stores everything in memory and does not persist anything,
/// once dropped all the keys are lost, so use with caution.
/// This is useful for testing and development purposes.
///
/// Note: Cloning this backend is cheap, as it uses [`Arc`] and [`RwLock`] internally.
#[derive(Clone)]
pub struct InMemoryKeystore<R: lock_api::RawRwLock> {
    sr25519: KeyMap<R, sr25519::Public, sr25519::Secret>,
    ecdsa: KeyMap<R, ecdsa::Public, ecdsa::Secret>,
    ed25519: KeyMap<R, Ed25519PublicWrapper, ed25519::Secret>,
    bls381: KeyMap<R, Bls381PublicWrapper, bls381::Secret>,
    bn254: KeyMap<R, BlsBn254PublicWrapper, bn254::Secret>,
}

impl<R: lock_api::RawRwLock> Default for InMemoryKeystore<R> {
    fn default() -> Self {
        Self {
            sr25519: Arc::new(lock_api::RwLock::new(BTreeMap::new())),
            ecdsa: Arc::new(lock_api::RwLock::new(BTreeMap::new())),
            ed25519: Arc::new(lock_api::RwLock::new(BTreeMap::new())),
            bls381: Arc::new(lock_api::RwLock::new(BTreeMap::new())),
            bn254: Arc::new(lock_api::RwLock::new(BTreeMap::new())),
        }
    }
}

impl<R: lock_api::RawRwLock> core::fmt::Debug for InMemoryKeystore<R> {
    fn fmt(&self, f: &mut core::fmt::Formatter<'_>) -> core::fmt::Result {
        f.debug_struct("InMemoryKeystore")
            .field("sr25519", &"<hidden>")
            .field("ecdsa", &"<hidden>")
            .field("ed25519", &"<hidden>")
            .field("bls381", &"<hidden>")
            .field("bn254", &"<hidden>")
            .finish()
    }
}

impl<RwLock: lock_api::RawRwLock> InMemoryKeystore<RwLock> {
    /// Create a new In-Memory Keystore Backend.
    #[must_use]
    pub fn new() -> Self {
        Self::default()
    }
}

impl<RwLock: lock_api::RawRwLock> Backend for InMemoryKeystore<RwLock> {
    fn sr25519_generate_new(&self, seed: Option<&[u8]>) -> Result<sr25519::Public, Error> {
        let secret = sr25519::generate_with_optional_seed(seed)?;
        let public = secret.to_public();
        let old = self.sr25519.write().insert(public, secret);
        assert!(old.is_none(), "generated key already exists");
        Ok(public)
    }

    fn sr25519_sign(
        &self,
        public: &sr25519::Public,
        msg: &[u8],
    ) -> Result<Option<sr25519::Signature>, Error> {
        let lock = self.sr25519.read();
        let secret = lock.get(public);
        if let Some(secret) = secret {
            Ok(Some(sr25519::sign(secret, msg)?))
        } else {
            Ok(None)
        }
    }

    fn ed25519_generate_new(&self, seed: Option<&[u8]>) -> Result<ed25519::Public, Error> {
        let secret = ed25519::generate_with_optional_seed(seed)?;
        let public = ed25519::to_public(&secret);
        let old = self
            .ed25519
            .write()
            .insert(Ed25519PublicWrapper(public), secret);
        assert!(old.is_none(), "generated key already exists");
        Ok(public)
    }

    fn ed25519_sign(
        &self,
        public: &ed25519::Public,
        msg: &[u8],
    ) -> Result<Option<ed25519::Signature>, Error> {
        let lock = self.ed25519.read();
        let secret = lock.get(&Ed25519PublicWrapper(*public));
        if let Some(secret) = secret {
            Ok(Some(ed25519::sign(secret, msg)))
        } else {
            Ok(None)
        }
    }

    fn ecdsa_generate_new(&self, seed: Option<&[u8]>) -> Result<ecdsa::Public, Error> {
        let secret = ecdsa::generate_with_optional_seed(seed)
            .map_err(|err| Error::Ecdsa(err.to_string()))?;
        let public = secret.public_key();
        let old = self.ecdsa.write().insert(public, secret);
        assert!(old.is_none(), "generated key already exists");
        Ok(public)
    }

    fn ecdsa_generate_from_string(&self, string: &str) -> Result<ecdsa::Public, Error> {
        let secret = Secret::from_slice(hex::decode(string).unwrap().as_slice()).unwrap();
        let public = secret.public_key();
        let old = self.ecdsa.write().insert(public, secret);
        assert!(old.is_none(), "generated key already exists");
        Ok(public)
    }

    fn ecdsa_sign(
        &self,
        public: &ecdsa::Public,
        msg: &[u8],
    ) -> Result<Option<ecdsa::Signature>, Error> {
        let lock = self.ecdsa.read();
        let secret = lock.get(public);
        if let Some(secret) = secret {
            Ok(Some(ecdsa::sign(secret, msg)))
        } else {
            Ok(None)
        }
    }

    fn bls381_generate_new(&self, seed: Option<&[u8]>) -> Result<bls381::Public, Error> {
        let secret = bls381::generate_with_optional_seed(seed);
        let public = bls381::to_public(&secret);
        let old = self
            .bls381
            .write()
            .insert(Bls381PublicWrapper(public), secret);
        assert!(old.is_none(), "generated key already exists");
        Ok(public)
    }

    fn bls381_sign(
        &self,
        public: &bls381::Public,
        msg: &[u8],
    ) -> Result<Option<bls381::Signature>, Error> {
        let mut lock = self.bls381.write();
        let secret = lock.get_mut(&Bls381PublicWrapper(*public));
        if let Some(secret) = secret {
            Ok(Some(bls381::sign(secret, msg)))
        } else {
            Ok(None)
        }
    }

    fn bls_bn254_generate_new(&self, seed: Option<&[u8]>) -> Result<bn254::Public, Error> {
        let secret = bn254::generate_with_optional_seed(seed)?;
        let pair = eigensdk::crypto_bls::BlsKeyPair::new(secret.to_string())
            .map_err(|e| Error::BlsBn254(e.to_string()))?;
        let public = pair.public_key();
        let old = self
            .bn254
            .write()
            .insert(BlsBn254PublicWrapper(public.clone()), secret);
        assert!(old.is_none(), "generated key already exists");
        Ok(public)
    }

    fn bls_bn254_generate_from_string(&self, secret: String) -> Result<Public, Error> {
        let pair = eigensdk::crypto_bls::BlsKeyPair::new(secret.clone())
            .map_err(|e| Error::BlsBn254(e.to_string()))?;
        let public = pair.public_key();
        let secret = bn254::Secret::from_str(&secret)
            .map_err(|_| Error::BlsBn254("Invalid BLS BN254 secret".to_string()))?;
        let old = self
            .bn254
            .write()
            .insert(BlsBn254PublicWrapper(public.clone()), secret);
        assert!(old.is_none(), "generated key already exists");
        Ok(public)
    }

    fn bls_bn254_generate_from_secret(&self, secret: String) -> Result<Public, Error> {
        let pair = eigensdk::crypto_bls::BlsKeyPair::new(secret.clone())
            .map_err(|e| Error::BlsBn254(e.to_string()))?;
        let public = pair.public_key();
        let secret = bn254::Secret::from_str(&secret)
            .map_err(|_| Error::BlsBn254("Invalid BLS BN254 secret".to_string()))?;
        let old = self
            .bn254
            .write()
            .insert(BlsBn254PublicWrapper(public.clone()), secret);
        assert!(old.is_none(), "generated key already exists");
        Ok(public)
    }

    fn bls_bn254_sign(
        &self,
        public: &bn254::Public,
        msg: &[u8; 32],
    ) -> Result<Option<bn254::Signature>, Error> {
        let mut lock = self.bn254.write();
        let secret = lock.get_mut(&BlsBn254PublicWrapper(public.clone()));
        if let Some(secret) = secret {
            Ok(Some(bn254::sign(secret, msg)))
        } else {
            Ok(None)
        }
    }

    fn expose_sr25519_secret(
        &self,
        public: &sr25519::Public,
    ) -> Result<Option<sr25519::Secret>, Error> {
        let lock = self.sr25519.read();
        Ok(lock.get(public).cloned())
    }

    fn expose_ecdsa_secret(&self, public: &ecdsa::Public) -> Result<Option<ecdsa::Secret>, Error> {
        let lock = self.ecdsa.read();
        Ok(lock.get(public).cloned())
    }

    fn get_ecdsa_signer_string(&self, public: &ecdsa::Public) -> Result<String, Error> {
        let read_secret = self
            .expose_ecdsa_secret(public)?
            .ok_or(Error::Ecdsa("Failed to expose secret".to_string()))?;
        let hex_secret = hex::encode(read_secret.to_bytes().as_slice());
        Ok(hex_secret)
    }

    fn expose_ed25519_secret(
        &self,
        public: &ed25519::Public,
    ) -> Result<Option<ed25519::Secret>, Error> {
        let lock = self.ed25519.read();
        Ok(lock.get(&Ed25519PublicWrapper(*public)).copied())
    }

    fn expose_bls381_secret(
        &self,
        public: &bls381::Public,
    ) -> Result<Option<bls381::Secret>, Error> {
        let lock = self.bls381.read();
        Ok(lock.get(&Bls381PublicWrapper(*public)).cloned())
    }

    fn expose_bls_bn254_secret(
        &self,
        public: &bn254::Public,
    ) -> Result<Option<bn254::Secret>, Error> {
        let lock = self.bn254.read();
        Ok(lock.get(&BlsBn254PublicWrapper(public.clone())).cloned())
    }

    fn iter_sr25519(&self) -> impl Iterator<Item = sr25519::Public> {
        let lock = self.sr25519.read();
        let iter = lock.keys().copied().collect::<Vec<_>>();
        iter.into_iter()
    }

    fn iter_ecdsa(&self) -> impl Iterator<Item = ecdsa::Public> {
        let lock = self.ecdsa.read();
        let iter = lock.keys().copied().collect::<Vec<_>>();
        iter.into_iter()
    }

    fn iter_ed25519(&self) -> impl Iterator<Item = ed25519::Public> {
        let lock = self.ed25519.read();
        let iter = lock.keys().map(|k| k.0).collect::<Vec<_>>();
        iter.into_iter()
    }

    fn iter_bls381(&self) -> impl Iterator<Item = bls381::Public> {
        let lock = self.bls381.read();
        let iter = lock.keys().map(|k| k.0).collect::<Vec<_>>();
        iter.into_iter()
    }

    fn iter_bls_bn254(&self) -> impl Iterator<Item = bn254::Public> {
        let lock = self.bn254.read();
        let iter = lock.keys().map(|k| k.0.clone()).collect::<Vec<_>>();
        iter.into_iter()
    }
}<|MERGE_RESOLUTION|>--- conflicted
+++ resolved
@@ -8,10 +8,7 @@
 use w3f_bls::SerializableToBytes;
 
 use crate::keystore::bn254::Public;
-<<<<<<< HEAD
-=======
 use crate::keystore::ecdsa::Secret;
->>>>>>> ea0aadb5
 use crate::keystore::{bls381, bn254, ecdsa, ed25519, sr25519, Backend, Error};
 
 /// The type alias for the In Memory `KeyMap`.
@@ -249,20 +246,6 @@
         Ok(public)
     }
 
-    fn bls_bn254_generate_from_secret(&self, secret: String) -> Result<Public, Error> {
-        let pair = eigensdk::crypto_bls::BlsKeyPair::new(secret.clone())
-            .map_err(|e| Error::BlsBn254(e.to_string()))?;
-        let public = pair.public_key();
-        let secret = bn254::Secret::from_str(&secret)
-            .map_err(|_| Error::BlsBn254("Invalid BLS BN254 secret".to_string()))?;
-        let old = self
-            .bn254
-            .write()
-            .insert(BlsBn254PublicWrapper(public.clone()), secret);
-        assert!(old.is_none(), "generated key already exists");
-        Ok(public)
-    }
-
     fn bls_bn254_sign(
         &self,
         public: &bn254::Public,

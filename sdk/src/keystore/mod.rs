--- conflicted
+++ resolved
@@ -45,7 +45,6 @@
 pub mod sr25519;
 
 pub use error::Error;
-use gadget_common::subxt_signer;
 use subxt::PolkadotConfig;
 use tangle_subxt::subxt::ext::sp_core;
 use tangle_subxt::subxt::tx::PairSigner;
@@ -207,11 +206,8 @@
     fn iter_ed25519(&self) -> impl Iterator<Item = ed25519::Public>;
     /// Returns an iterator over all [`bls381::Public`] keys that exist in the keystore.
     fn iter_bls381(&self) -> impl Iterator<Item = bls381::Public>;
-<<<<<<< HEAD
-=======
     /// Returns an iterator over all [`bn254::Public`] keys that exist in the keystore.
     fn iter_bls_bn254(&self) -> impl Iterator<Item = bn254::Public>;
->>>>>>> ee827b0c
 }
 
 pub trait BackendExt: Backend {
@@ -220,7 +216,6 @@
             .iter_ecdsa()
             .next()
             .ok_or_else(|| str_to_std_error("No ECDSA keys found"))?;
-<<<<<<< HEAD
         let ecdsa_secret = self
             .expose_ecdsa_secret(&first_key)?
             .ok_or_else(|| str_to_std_error("No ECDSA secret found"))?;
@@ -234,21 +229,10 @@
     }
 
     fn sr25519_key(&self) -> Result<TanglePairSigner, Error> {
-=======
-        let _secret = self
-            .expose_ecdsa_secret(&first_key)?
-            .ok_or_else(|| str_to_std_error("No ECDSA secret found"))?;
-
-        unimplemented!("Not yet implemented")
-    }
-
-    fn sr25519_key(&self) -> Result<subxt_signer::sr25519::Keypair, Error> {
->>>>>>> ee827b0c
         let first_key = self
             .iter_sr25519()
             .next()
             .ok_or_else(|| str_to_std_error("No SR25519 keys found"))?;
-<<<<<<< HEAD
         let secret = self
             .expose_sr25519_secret(&first_key)?
             .ok_or_else(|| str_to_std_error("No SR25519 secret found"))?;
@@ -270,22 +254,11 @@
         let schnorrkel_kp = schnorrkel::Keypair::from(secret);
         let res = PairSigner::new(schnorrkel_kp.into());
         Ok(res)
-=======
-        let _secret = self
-            .expose_sr25519_secret(&first_key)?
-            .ok_or_else(|| str_to_std_error("No SR25519 secret found"))?;
-        unimplemented!("Not yet implemented")
->>>>>>> ee827b0c
     }
 }
 
 impl<T: Backend> BackendExt for T {}
 
-<<<<<<< HEAD
 fn str_to_std_error<T: Into<String>>(s: T) -> std::io::Error {
     std::io::Error::new(std::io::ErrorKind::Other, s.into())
-=======
-fn str_to_std_error(s: &str) -> std::io::Error {
-    std::io::Error::new(std::io::ErrorKind::Other, s)
->>>>>>> ee827b0c
 }
--- conflicted
+++ resolved
@@ -282,11 +282,7 @@
     /// something failed during key generation.
     /// # Errors
     /// An `Err` will be returned if generating the key pair operation itself failed.
-<<<<<<< HEAD
-    fn bls_bn254_generate_from_secret(&self, secret: String) -> Result<bn254::Public, Error>;
-=======
     fn bls_bn254_generate_from_string(&self, secret: String) -> Result<bn254::Public, Error>;
->>>>>>> ea0aadb5
     /// Generate a bls bn254 signature for a given message.
     ///
     /// Receives an [`bn254::Public`] key to be able to map
@@ -398,12 +394,10 @@
 
     #[cfg(any(feature = "std", feature = "wasm"))]
     fn bls_bn254_key(&self) -> Result<crypto_bls::BlsKeyPair, Error> {
-        println!("LOOKING FOR FIRST BLS BN254 KEY");
         let first_key = self
             .iter_bls_bn254()
             .next()
             .ok_or_else(|| Error::BlsBn254("No BLS BN254 keys found".to_string()))?;
-        println!("FOUND FIRST KEY: {:?}", first_key.g1());
         let bls_secret = self
             .expose_bls_bn254_secret(&first_key)?
             .ok_or_else(|| Error::BlsBn254("No BLS BN254 secret found".to_string()))?;

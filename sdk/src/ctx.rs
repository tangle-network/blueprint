--- conflicted
+++ resolved
@@ -100,8 +100,7 @@
     fn current_service_operators(
         &self,
         client: &subxt::OnlineClient<Self::Config>,
-<<<<<<< HEAD
-    ) -> impl Future<Output = Result<Vec<subxt::utils::AccountId32>, subxt::Error>>;
+    ) -> impl Future<Output = Result<Vec<(subxt::utils::AccountId32, Percent)>, subxt::Error>>;
 }
 
 /// `EigenlayerContext` trait provides access to Eigenlayer utilities
@@ -138,7 +137,4 @@
         >,
         std::io::Error,
     >;
-=======
-    ) -> impl Future<Output = Result<Vec<(subxt::utils::AccountId32, Percent)>, subxt::Error>>;
->>>>>>> 1a02dfd3
 }
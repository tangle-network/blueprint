--- conflicted
+++ resolved
@@ -4,18 +4,14 @@
 use crate::clients::Client;
 use crate::error::Error;
 use crate::mutex_ext::TokioMutexExt;
-use subxt;
 use subxt::blocks::{Block, BlockRef};
 use subxt::events::Events;
 use subxt::utils::AccountId32;
+use subxt::{self, PolkadotConfig};
 
-<<<<<<< HEAD
-pub type TangleConfig = subxt::PolkadotConfig;
-=======
 /// The [Config](subxt::Config) providing the runtime types.
-pub type TangleConfig = SubstrateConfig;
+pub type TangleConfig = PolkadotConfig;
 /// The client used to perform API calls, using the [TangleConfig].
->>>>>>> 1b05803d
 pub type TangleClient = subxt::OnlineClient<TangleConfig>;
 type TangleBlock = Block<TangleConfig, TangleClient>;
 type TangleBlockStream = subxt::backend::StreamOfResults<TangleBlock>;
@@ -33,26 +29,12 @@
 #[derive(Clone, Debug)]
 pub struct TangleRuntimeClient {
     client: TangleClient,
-<<<<<<< HEAD
-    finality_notification_stream: Arc<gadget_io::tokio::sync::Mutex<Option<TangleBlockStream>>>,
-    latest_finality_notification: Arc<gadget_io::tokio::sync::Mutex<Option<TangleEvent>>>,
-=======
     finality_notification_stream: Arc<tokio::sync::Mutex<Option<TangleBlockStream>>>,
     latest_finality_notification: Arc<tokio::sync::Mutex<Option<TangleEvent>>>,
->>>>>>> 1b05803d
     account_id: AccountId32,
 }
 
 impl TangleRuntimeClient {
-<<<<<<< HEAD
-    /// Create a new Tangle runtime client from a RPC url.
-    pub async fn from_url(url: &str, account_id: AccountId32) -> Result<Self, Error> {
-        let client = subxt::OnlineClient::<TangleConfig>::from_url(url).await?;
-        Ok(Self::new(client, account_id))
-    }
-
-    /// Create a new TangleRuntime instance.
-=======
     /// Create a new Tangle runtime client from an RPC url.
     ///
     /// # Errors
@@ -66,7 +48,6 @@
     }
 
     /// Create a new Tangle runtime client from an existing [`TangleClient`].
->>>>>>> 1b05803d
     pub fn new(client: TangleClient, account_id: AccountId32) -> Self {
         Self {
             client,
@@ -76,12 +57,17 @@
         }
     }
 
-<<<<<<< HEAD
-=======
     /// Get the associated [`TangleClient`]
->>>>>>> 1b05803d
     pub fn client(&self) -> TangleClient {
         self.client.clone()
+    }
+
+    /// Initialize the TangleRuntime instance by listening for finality notifications.
+    /// This method must be called before using the instance.
+    async fn initialize(&self) -> Result<(), Error> {
+        let finality_notification_stream = self.client.blocks().subscribe_finalized().await?;
+        *self.finality_notification_stream.lock().await = Some(finality_notification_stream);
+        Ok(())
     }
 
     pub fn runtime_api(

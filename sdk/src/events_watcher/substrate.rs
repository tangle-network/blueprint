--- conflicted
+++ resolved
@@ -9,7 +9,6 @@
 use crate::logger::Logger;
 use core::time::Duration;
 use futures::TryFutureExt;
-use gadget_common::prelude::DebugLogger;
 use subxt::OnlineClient;
 
 /// A type alias to extract the event handler type from the event watcher.
@@ -89,7 +88,7 @@
 }
 
 pub trait LoggerEnv {
-    fn logger(&self) -> &DebugLogger;
+    fn logger(&self) -> &Logger;
 }
 
 /// Represents a Substrate event watcher.
@@ -103,7 +102,6 @@
 
     /// The name of the pallet that this event watcher is watching.
     const PALLET_NAME: &'static str;
-    fn logger(&self) -> &Logger;
 
     /// Returns a task that should be running in the background
     /// that will watch events
@@ -151,11 +149,7 @@
                     .map_err(backoff::Error::transient)
                     .await?;
                 self.logger()
-<<<<<<< HEAD
                     .info(format!("Found #{} events: {:?}", events.len(), events));
-=======
-                    .info(format!("Found #{} events", events.len()));
->>>>>>> ee827b0c
                 // wraps each handler future in a retry logic, that will retry the handler
                 // if it fails, up to `MAX_RETRY_COUNT`, after this it will ignore that event for
                 // that specific handler.

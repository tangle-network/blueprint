--- conflicted
+++ resolved
@@ -131,7 +131,6 @@
         contract: Self::Contract,
         handlers: Vec<EventHandlerFor<Self, T>>,
     ) -> Result<(), Error> {
-<<<<<<< HEAD
         const MAX_RETRY_COUNT: usize = 5;
 
         let local_db = LocalDatabase::new("./db");
@@ -139,10 +138,6 @@
             Duration::from_millis(1000),
             MAX_RETRY_COUNT,
         )) as Box<dyn backoff::backoff::Backoff + Send + Sync>;
-=======
-        let local_db = LocalDatabase::open("./db");
-        let backoff = backoff::backoff::Constant::new(Duration::from_secs(1));
->>>>>>> 1b05803d
         let task = || async {
             let step = 100;
             let chain_id: u64 = contract

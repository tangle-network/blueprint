use crate::clients::tangle::runtime::{TangleClient, TangleConfig};
#[cfg(any(feature = "std", feature = "wasm"))]
use crate::keystore::backend::GenericKeyStore;
use crate::keystore::{BackendExt, TanglePairSigner};
use crate::logger::Logger;
use alloc::string::{String, ToString};
use core::fmt::Debug;
use eigensdk_rs::eigen_utils::crypto::bls as bls_bn254;
use gadget_io::SupportedChains;
use libp2p::Multiaddr;
use serde::{Deserialize, Serialize};
use std::net::IpAddr;
use std::path::PathBuf;
use structopt::StructOpt;
use url::Url;

/// The protocol on which a gadget will be executed.
#[derive(Default, Debug, Clone, Copy)]
pub enum Protocol {
    #[default]
    Tangle,
    Eigenlayer,
}

impl Protocol {
    /// Returns the protocol from the environment variable `PROTOCOL`.
    ///
    /// If the environment variable is not set, it defaults to `Protocol::Tangle`.
    ///
    /// # Errors
    ///
    /// * [`Error::UnsupportedProtocol`] if the protocol is unknown. See [`Protocol`].
    #[cfg(feature = "std")]
    pub fn from_env() -> Result<Self, Error> {
        if let Ok(protocol) = std::env::var("PROTOCOL") {
            return protocol.to_ascii_lowercase().parse::<Protocol>();
        }

        Ok(Protocol::default())
    }

    /// Returns the protocol from the environment variable `PROTOCOL`.
    #[cfg(not(feature = "std"))]
    pub fn from_env() -> Result<Self, Error> {
        Ok(Protocol::default())
    }
}

impl core::fmt::Display for Protocol {
    fn fmt(&self, f: &mut core::fmt::Formatter) -> core::fmt::Result {
        match self {
            Self::Tangle => write!(f, "tangle"),
            Self::Eigenlayer => write!(f, "eigenlayer"),
        }
    }
}

impl core::str::FromStr for Protocol {
    type Err = Error;

    fn from_str(s: &str) -> Result<Self, Self::Err> {
        match s {
            "tangle" => Ok(Self::Tangle),
            "eigenlayer" => Ok(Self::Eigenlayer),
            _ => Err(Error::UnsupportedProtocol(s.to_string())),
        }
    }
}

/// Gadget environment using the `parking_lot` RwLock.
#[cfg(feature = "std")]
pub type StdGadgetConfiguration = GadgetConfiguration<parking_lot::RawRwLock>;

/// Gadget environment.
#[non_exhaustive]
pub struct GadgetConfiguration<RwLock: lock_api::RawRwLock> {
    /// Tangle RPC endpoint.
    pub rpc_endpoint: String,
    /// Keystore URI
    ///
    /// * In Memory: `file::memory:` or `:memory:`
    /// * Filesystem: `file:/path/to/keystore` or `file:///path/to/keystore`
    pub keystore_uri: String,
    /// Data directory path.
    /// This is used to store the data for the gadget.
    /// If not provided, the gadget is expected to store the data in memory.
    pub data_dir_path: Option<String>,
    /// Blueprint ID for this gadget.
    pub blueprint_id: u64,
    /// Service ID for this gadget.
    ///
    /// This is only set to `None` when the gadget is in the registration mode.
    /// Always check for is `is_registration` flag before using this.
    pub service_id: Option<u64>,

    /// The Current Environment is for the `PreRegisteration` of the Gadget
    ///
    /// The gadget will now start in the Registration mode and will try to register the current operator on that blueprint
    /// There is no Service ID for this mode, since we need to register the operator first on the blueprint.
    ///
    /// If this is set to true, the gadget should do some work and register the operator on the blueprint.
    pub is_registration: bool,
    /// The type of protocol the gadget is executing on.
    pub protocol: Protocol,
    /// The Port of the Network that will be interacted with
    pub bind_port: u16,
    /// The Address of the Network that will be interacted with
    pub bind_addr: IpAddr,
    /// The Logger that will be used in this Gadget Configuration
    pub logger: Logger,
    /// Whether the gadget is in test mode
    pub test_mode: bool,
    _lock: core::marker::PhantomData<RwLock>,
}

<<<<<<< HEAD
impl<RwLock: lock_api::RawRwLock> Debug for GadgetConfiguration<RwLock> {
    fn fmt(&self, f: &mut core::fmt::Formatter<'_>) -> core::fmt::Result {
        f.debug_struct("GadgetConfiguration")
            .field("rpc_endpoint", &self.rpc_endpoint)
            .field("keystore_uri", &self.keystore_uri)
            .field("data_dir_path", &self.data_dir_path)
            .field("blueprint_id", &self.blueprint_id)
            .field("service_id", &self.service_id)
            .field("is_registration", &self.is_registration)
            .field("protocol", &self.protocol)
            .field("bind_port", &self.bind_port)
            .field("bind_addr", &self.bind_addr)
            .field("logger", &self.logger)
            .field("test_mode", &self.test_mode)
            .finish()
    }
}

impl<RwLock: lock_api::RawRwLock> Clone for GadgetConfiguration<RwLock> {
    fn clone(&self) -> Self {
        Self {
            rpc_endpoint: self.rpc_endpoint.clone(),
            keystore_uri: self.keystore_uri.clone(),
            data_dir_path: self.data_dir_path.clone(),
            blueprint_id: self.blueprint_id,
            service_id: self.service_id,
            is_registration: self.is_registration,
            protocol: self.protocol,
            bind_port: self.bind_port,
            bind_addr: self.bind_addr,
            logger: self.logger.clone(),
            test_mode: self.test_mode,
            _lock: core::marker::PhantomData,
        }
    }
}

/// An error type for the gadget environment.
=======
/// Errors that can occur while loading and using the gadget configuration.
>>>>>>> 1b05803d
#[derive(Debug, thiserror::Error)]
#[non_exhaustive]
pub enum Error {
    /// Missing `RPC_URL` environment variable.
    #[error("Missing Tangle RPC endpoint")]
    MissingTangleRpcEndpoint,
    /// Missing `KEYSTORE_URI` environment
    #[error("Missing keystore URI")]
    MissingKeystoreUri,
    /// Missing `BLUEPRINT_ID` environment variable
    #[error("Missing blueprint ID")]
    MissingBlueprintId,
    /// Missing `SERVICE_ID` environment variable
    #[error("Missing service ID")]
    MissingServiceId,
    /// Error parsing the blueprint ID.
    #[error(transparent)]
    MalformedBlueprintId(core::num::ParseIntError),
    /// Error parsing the service ID.
    #[error(transparent)]
    MalformedServiceId(core::num::ParseIntError),
    /// Unsupported keystore URI.
    #[error("Unsupported keystore URI: {0}")]
    UnsupportedKeystoreUri(String),
    /// Error opening the filesystem keystore.
    #[error(transparent)]
    Keystore(#[from] crate::keystore::Error),
    /// Subxt error.
    #[error(transparent)]
    #[cfg(any(feature = "std", feature = "wasm"))]
    Subxt(#[from] subxt::Error),
    /// Error parsing the protocol, from the `PROTOCOL` environment variable.
    #[error("Unsupported protocol: {0}")]
    UnsupportedProtocol(String),

    /// No Sr25519 keypair found in the keystore.
    #[error("No Sr25519 keypair found in the keystore")]
    NoSr25519Keypair,
    /// Invalid Sr25519 keypair found in the keystore.
    #[error("Invalid Sr25519 keypair found in the keystore")]
    InvalidSr25519Keypair,

    /// No ECDSA keypair found in the keystore.
    #[error("No ECDSA keypair found in the keystore")]
    NoEcdsaKeypair,

    /// Invalid ECDSA keypair found in the keystore.
    #[error("Invalid ECDSA keypair found in the keystore")]
    InvalidEcdsaKeypair,
    /// Missing `KEYSTORE_URI` environment
    #[error("Missing keystore URI")]
    TestSetup(String),
}

#[derive(Debug, Clone, StructOpt, Serialize, Deserialize)]
#[structopt(name = "General CLI Context")]
pub struct ContextConfig {
    /// Pass through arguments to another command
    #[structopt(subcommand)]
    pub gadget_core_settings: GadgetCLICoreSettings,
}

#[derive(Debug, Clone, StructOpt, Serialize, Deserialize)]
pub enum GadgetCLICoreSettings {
    #[structopt(name = "run")]
    Run {
        #[structopt(long, short = "b", parse(try_from_str))]
        bind_addr: IpAddr,
        #[structopt(long, short = "p")]
        bind_port: u16,
        #[structopt(long, short = "t")]
        test_mode: bool,
        #[structopt(long, short = "l", parse(from_str))]
        logger: Option<Logger>,
        #[structopt(long, short = "u", long = "url", parse(try_from_str = url::Url::parse))]
        #[serde(default = "gadget_io::defaults::rpc_url")]
        url: Url,
        #[structopt(long = "bootnodes", parse(try_from_str = <Multiaddr as std::str::FromStr>::from_str))]
        #[serde(default)]
        bootnodes: Option<Vec<Multiaddr>>,
        #[structopt(long, short = "d", parse(from_os_str))]
        base_path: PathBuf,
        #[structopt(
            long,
            default_value,
            possible_values = &[
                "local_testnet",
                "local_mainnet",
                "testnet",
                "mainnet"
            ]
        )]
        chain: SupportedChains,
        #[structopt(long, short = "v", parse(from_occurrences))]
        verbose: i32,
        /// Whether to use pretty logging
        #[structopt(long)]
        pretty: bool,
        #[structopt(long = "keystore-password", env)]
        keystore_password: Option<String>,
        #[structopt(long)]
        blueprint_id: u64,
        #[structopt(long)]
        service_id: Option<u64>,
    },
}

/// Loads the [`GadgetConfiguration`] from the current environment.
/// # Errors
///
/// This function will return an error if any of the required environment variables are missing.
#[cfg(feature = "std")]
pub fn load(
    protocol: Option<Protocol>,
    additional_config: ContextConfig,
) -> Result<GadgetConfiguration<parking_lot::RawRwLock>, Error> {
    load_with_lock::<parking_lot::RawRwLock>(protocol, additional_config)
}

/// Loads the [`GadgetConfiguration`] from the current environment.
///
/// This allows callers to specify the `RwLock` implementation to use.
///
/// # Errors
///
/// This function will return an error if any of the required environment variables are missing.
pub fn load_with_lock<RwLock: lock_api::RawRwLock>(
    protocol: Option<Protocol>,
    additional_config: ContextConfig,
) -> Result<GadgetConfiguration<RwLock>, Error> {
    load_inner::<RwLock>(protocol, additional_config)
}

#[cfg(feature = "std")]
fn load_inner<RwLock: lock_api::RawRwLock>(
    protocol: Option<Protocol>,
    additional_config: ContextConfig,
) -> Result<GadgetConfiguration<RwLock>, Error> {
    let is_registration = std::env::var("REGISTRATION_MODE_ON").is_ok();
    let ContextConfig {
        gadget_core_settings:
            GadgetCLICoreSettings::Run {
                bind_addr,
                bind_port,
                test_mode,
                logger,
                url,
                base_path,
                blueprint_id,
                service_id,
                ..
            },
        ..
    } = additional_config;

    let logger = logger.unwrap_or_default();

    let data_dir = base_path;
    let mut keystore_url = format!("{}", data_dir.display());
    if !keystore_url.starts_with("file:/") {
        keystore_url = format!("file://{}", data_dir.display());
    }

    Ok(GadgetConfiguration {
        bind_addr,
        bind_port,
        test_mode,
        logger,
        rpc_endpoint: url.to_string(),
        keystore_uri: keystore_url,
        data_dir_path: Some(format!("{}", data_dir.display())),
        blueprint_id,
        // If the registration mode is on, we don't need the service ID
        service_id: if is_registration {
            None
        } else {
            Some(service_id.ok_or_else(|| Error::MissingServiceId)?)
        },
        is_registration,
        protocol: protocol.unwrap_or(Protocol::Tangle),
        _lock: core::marker::PhantomData,
    })
}

#[cfg(not(feature = "std"))]
pub fn load_inner<RwLock: lock_api::RawRwLock>(
    _protocol: Option<Protocol>,
) -> Result<GadgetConfiguration<RwLock>, Error> {
    unimplemented!("Implement loading env for no_std")
}

impl<RwLock: lock_api::RawRwLock> GadgetConfiguration<RwLock> {
    /// Loads the `KeyStore` from the current environment.
    ///
    /// # Errors
    ///
    /// This function will return an error if the keystore URI is unsupported.
    pub fn keystore(&self) -> Result<GenericKeyStore<RwLock>, Error> {
        #[cfg(feature = "std")]
        use crate::keystore::backend::fs::FilesystemKeystore;
        use crate::keystore::backend::{mem::InMemoryKeystore, GenericKeyStore};

        match self.keystore_uri.as_str() {
            uri if uri == "file::memory:" || uri == ":memory:" => {
                Ok(GenericKeyStore::Mem(InMemoryKeystore::new()))
            }
            #[cfg(feature = "std")]
            uri if uri.starts_with("file:") || uri.starts_with("file://") => {
                let path = uri
                    .trim_start_matches("file://")
                    .trim_start_matches("file:");
                Ok(GenericKeyStore::Fs(FilesystemKeystore::open(path)?))
            }
            otherwise => Err(Error::UnsupportedKeystoreUri(otherwise.to_string())),
        }
    }

    /// Returns the first Sr25519 signer keypair from the keystore.
    ///
    /// # Errors
    ///
    /// * No sr25519 keypair is found in the keystore.
    /// * The keypair seed is invalid.
    #[doc(alias = "sr25519_signer")]
    pub fn first_signer(&self) -> Result<TanglePairSigner, Error> {
        self.keystore()?.sr25519_key().map_err(Error::Keystore)
    }

    /// Returns the first ECDSA signer keypair from the keystore.
    ///
    /// # Errors
    ///
    /// * No ECDSA keypair is found in the keystore.
    /// * The keypair seed is invalid.
    #[doc(alias = "ecdsa_signer")]
    pub fn first_ecdsa_signer(&self) -> Result<tangle_subxt::subxt_signer::ecdsa::Keypair, Error> {
        self.keystore()?.ecdsa_key().map_err(Error::Keystore)
    }

    /// Returns the first BLS BN254 signer keypair from the keystore.
    ///
    /// # Errors
    ///
    /// This function will return an error if no BLS BN254 keypair is found in the keystore.
    #[doc(alias = "bls_bn254_signer")]
    pub fn first_bls_bn254_signer(&self) -> Result<bls_bn254::KeyPair, Error> {
        self.keystore()?.bls_bn254_key().map_err(Error::Keystore)
    }

    /// Returns whether the gadget should run in memory.
    #[must_use]
    pub const fn should_run_in_memory(&self) -> bool {
        self.data_dir_path.is_none()
    }

    /// Returns whether the gadget should run in registration mode.
    #[must_use]
    pub const fn should_run_registration(&self) -> bool {
        self.is_registration
    }

    /// Returns a new [`subxt::OnlineClient`] for the Tangle.
    ///
    /// # Errors
    /// This function will return an error if we are unable to connect to the Tangle RPC endpoint.
    #[cfg(any(feature = "std", feature = "wasm"))]
    pub async fn client(&self) -> Result<TangleClient, Error> {
        let client =
            subxt::OnlineClient::<TangleConfig>::from_url(self.rpc_endpoint.clone()).await?;
        Ok(client)
    }
}<|MERGE_RESOLUTION|>--- conflicted
+++ resolved
@@ -113,7 +113,6 @@
     _lock: core::marker::PhantomData<RwLock>,
 }
 
-<<<<<<< HEAD
 impl<RwLock: lock_api::RawRwLock> Debug for GadgetConfiguration<RwLock> {
     fn fmt(&self, f: &mut core::fmt::Formatter<'_>) -> core::fmt::Result {
         f.debug_struct("GadgetConfiguration")
@@ -151,10 +150,7 @@
     }
 }
 
-/// An error type for the gadget environment.
-=======
 /// Errors that can occur while loading and using the gadget configuration.
->>>>>>> 1b05803d
 #[derive(Debug, thiserror::Error)]
 #[non_exhaustive]
 pub enum Error {
@@ -189,18 +185,15 @@
     /// Error parsing the protocol, from the `PROTOCOL` environment variable.
     #[error("Unsupported protocol: {0}")]
     UnsupportedProtocol(String),
-
     /// No Sr25519 keypair found in the keystore.
     #[error("No Sr25519 keypair found in the keystore")]
     NoSr25519Keypair,
     /// Invalid Sr25519 keypair found in the keystore.
     #[error("Invalid Sr25519 keypair found in the keystore")]
     InvalidSr25519Keypair,
-
     /// No ECDSA keypair found in the keystore.
     #[error("No ECDSA keypair found in the keystore")]
     NoEcdsaKeypair,
-
     /// Invalid ECDSA keypair found in the keystore.
     #[error("Invalid ECDSA keypair found in the keystore")]
     InvalidEcdsaKeypair,

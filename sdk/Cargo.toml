--- conflicted
+++ resolved
@@ -40,24 +40,13 @@
 gadget-common = { workspace = true, features = ["default"] }
 gadget-io = { workspace = true, features = ["std"] }
 serde = { workspace = true }
-<<<<<<< HEAD
 serde_json = { workspace = true }
-async-trait = { workspace = true }
-futures = { workspace = true }
-=======
->>>>>>> 7986cd43
 
 # Substrate
 sp-core = { workspace = true, features = ["full_crypto"] }
 sp-io = { workspace = true }
 
-<<<<<<< HEAD
-# Substrate Event Watchers and Handlers
-tangle-subxt = { workspace = true, default-features = false }
-subxt = { workspace = true, default-features = false }
-=======
 # Event Watchers and Handlers
->>>>>>> 7986cd43
 backoff = { workspace = true }
 subxt = { workspace = true }
 tangle-subxt = { workspace = true }

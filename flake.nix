{
  description = "Webb Gadgets development environment";
  inputs = {
    nixpkgs.url = "github:NixOS/nixpkgs/nixpkgs-unstable";
    flake-utils.url = "github:numtide/flake-utils";
    # Rust
    rust-overlay = {
      url = "github:oxalica/rust-overlay";
      inputs = {
        nixpkgs.follows = "nixpkgs";
        flake-utils.follows = "flake-utils";
      };
    };
    foundry = {
      url = "github:shazow/foundry.nix/monthly";
      inputs = {
        nixpkgs.follows = "nixpkgs";
        flake-utils.follows = "flake-utils";
      };
    };
  };

  outputs = { self, nixpkgs, rust-overlay, foundry, flake-utils }:
    flake-utils.lib.eachDefaultSystem (system:
      let
        overlays = [ (import rust-overlay) foundry.overlay ];
        pkgs = import nixpkgs {
          inherit system overlays;
        };
        lib = pkgs.lib;
        toolchain = pkgs.rust-bin.fromRustupToolchainFile ./rust-toolchain.toml;
      in
      {
        devShells.default = pkgs.mkShell {
          name = "gadgets";
          nativeBuildInputs = [
            pkgs.pkg-config
            pkgs.clang
            pkgs.libclang.lib
<<<<<<< HEAD
            pkgs.openssl
=======
            pkgs.openssl.dev
>>>>>>> 57159531
            pkgs.gmp
            # Protocol Buffers
            pkgs.protobuf
            # Mold Linker for faster builds (only on Linux)
            (lib.optionals pkgs.stdenv.isLinux pkgs.om4)
            (lib.optionals pkgs.stdenv.isLinux pkgs.mold)
            (lib.optionals pkgs.stdenv.isDarwin pkgs.darwin.apple_sdk.frameworks.Security)
            (lib.optionals pkgs.stdenv.isDarwin pkgs.darwin.apple_sdk.frameworks.SystemConfiguration)
          ];
          buildInputs = [
            # We want the unwrapped version, wrapped comes with nixpkgs' toolchain
            pkgs.rust-analyzer-unwrapped
            # Finally the toolchain
            toolchain
            pkgs.foundry-bin
            # Nodejs
            pkgs.nodePackages.typescript-language-server
            pkgs.nodejs_22
            pkgs.nodePackages.yarn
          ];
          packages = [
            pkgs.cargo-nextest
            pkgs.cargo-machete
            pkgs.cargo-expand
          ];
          # Environment variables
          RUST_SRC_PATH = "${toolchain}/lib/rustlib/src/rust/library";
<<<<<<< HEAD
          LD_LIBRARY_PATH = lib.makeLibraryPath [ pkgs.gmp pkgs.libclang pkgs.openssl ];
=======
          LD_LIBRARY_PATH = lib.makeLibraryPath [ pkgs.gmp pkgs.libclang pkgs.openssl.dev ];
>>>>>>> 57159531
        };
      });
}<|MERGE_RESOLUTION|>--- conflicted
+++ resolved
@@ -11,19 +11,12 @@
         flake-utils.follows = "flake-utils";
       };
     };
-    foundry = {
-      url = "github:shazow/foundry.nix/monthly";
-      inputs = {
-        nixpkgs.follows = "nixpkgs";
-        flake-utils.follows = "flake-utils";
-      };
-    };
   };
 
-  outputs = { self, nixpkgs, rust-overlay, foundry, flake-utils }:
+  outputs = { self, nixpkgs, rust-overlay, flake-utils }:
     flake-utils.lib.eachDefaultSystem (system:
       let
-        overlays = [ (import rust-overlay) foundry.overlay ];
+        overlays = [ (import rust-overlay) ];
         pkgs = import nixpkgs {
           inherit system overlays;
         };
@@ -37,11 +30,7 @@
             pkgs.pkg-config
             pkgs.clang
             pkgs.libclang.lib
-<<<<<<< HEAD
-            pkgs.openssl
-=======
             pkgs.openssl.dev
->>>>>>> 57159531
             pkgs.gmp
             # Protocol Buffers
             pkgs.protobuf
@@ -56,11 +45,6 @@
             pkgs.rust-analyzer-unwrapped
             # Finally the toolchain
             toolchain
-            pkgs.foundry-bin
-            # Nodejs
-            pkgs.nodePackages.typescript-language-server
-            pkgs.nodejs_22
-            pkgs.nodePackages.yarn
           ];
           packages = [
             pkgs.cargo-nextest
@@ -69,11 +53,7 @@
           ];
           # Environment variables
           RUST_SRC_PATH = "${toolchain}/lib/rustlib/src/rust/library";
-<<<<<<< HEAD
-          LD_LIBRARY_PATH = lib.makeLibraryPath [ pkgs.gmp pkgs.libclang pkgs.openssl ];
-=======
           LD_LIBRARY_PATH = lib.makeLibraryPath [ pkgs.gmp pkgs.libclang pkgs.openssl.dev ];
->>>>>>> 57159531
         };
       });
 }
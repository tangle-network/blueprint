--- conflicted
+++ resolved
@@ -12,11 +12,7 @@
 use gadget_core::job_manager::{ProtocolWorkManager, WorkManagerInterface};
 use parity_scale_codec::{Decode, Encode};
 use parking_lot::Mutex;
-<<<<<<< HEAD
-use sp_core::ecdsa::Signature;
-=======
 use sp_core::ecdsa::{Public, Signature};
->>>>>>> 58ed70f0
 use sp_core::{keccak_256, sr25519};
 use sp_io::crypto::ecdsa_verify_prehashed;
 use std::sync::Arc;
@@ -203,13 +199,10 @@
 
 #[async_trait]
 impl<T: FullProtocolConfig> Network for T {
-<<<<<<< HEAD
-=======
     fn greatest_authority_id(&self) -> Option<Public> {
         T::internal_network(self).greatest_authority_id()
     }
 
->>>>>>> 58ed70f0
     async fn next_message(&self) -> Option<<WorkManager as WorkManagerInterface>::ProtocolMessage> {
         let mut message = T::internal_network(self).next_message().await?;
         if let Some(peer_public_key) = message.from_network_id {

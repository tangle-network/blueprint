use crate::debug_logger::DebugLogger;
use async_trait::async_trait;
use auto_impl::auto_impl;
<<<<<<< HEAD
use gadget_core::gadget::substrate::Client;
use pallet_jobs_rpc_runtime_api::{BlockNumberOf, JobsApi};
use parity_scale_codec::{Decode, Encode};
use sc_client_api::{
    Backend, BlockImportNotification, BlockchainEvents, FinalityNotification,
    FinalityNotifications, ImportNotifications, StorageEventStream, StorageKey,
};
use sp_api::{ApiRef, ProvideRuntimeApi};
use sp_core::Pair;
use sp_core::{ecdsa, ByteArray};
use sp_runtime::traits::Block;

use std::sync::Arc;
use tangle_primitives::jobs::JobId;
use tangle_primitives::jobs::{PhaseResult, RpcResponseJobsData};
use tangle_primitives::roles::RoleType;
use tangle_subxt::subxt::{self, config::ExtrinsicParams, tx::TxPayload, OnlineClient};
=======
use gadget_core::gadget::substrate::{Client, FinalityNotification};
use sp_core::{ecdsa, ByteArray};
use sp_core::{sr25519, Pair};
use tangle_subxt::tangle_runtime::api::runtime_types::tangle_primitives::{jobs, roles};

use std::sync::Arc;
use subxt::config::ExtrinsicParams;
use subxt::tx::TxPayload;
use subxt::utils::AccountId32;
use subxt::OnlineClient;
use tangle_subxt::subxt;
>>>>>>> c0a88168

pub struct JobsClient<C> {
    pub client: C,
    logger: DebugLogger,
    pallet_tx: Arc<dyn PalletSubmitter>,
}

impl<C: Clone> Clone for JobsClient<C> {
    fn clone(&self) -> Self {
        Self {
            client: self.client.clone(),
            logger: self.logger.clone(),
            pallet_tx: self.pallet_tx.clone(),
        }
    }
}

pub async fn create_client<C: ClientWithApi>(
    client: C,
    logger: DebugLogger,
    pallet_tx: Arc<dyn PalletSubmitter>,
) -> Result<JobsClient<C>, crate::Error> {
    Ok(JobsClient {
        client,
        logger,
        pallet_tx,
    })
}

pub async fn exec_client_function<C: Clone, F, T>(client: &C, function: F) -> T
where
    for<'a> F: FnOnce(&'a C) -> T,
    C: Send + Sync + 'static,
    T: Send + 'static,
    F: Send + 'static,
{
    let client = client.clone();
    tokio::task::spawn_blocking(move || function(&client))
        .await
        .expect("Failed to spawn blocking task")
}

pub trait JobTypeExt {
    /// Checks if the job type is a phase one job.
    fn is_phase_one(&self) -> bool;
    /// Gets the participants for the job type, if applicable.
    fn get_participants(self) -> Option<Vec<AccountId32>>;
    /// Gets the threshold value for the job type, if applicable.
    fn get_threshold(self) -> Option<u8>;
    /// Gets the role associated with the job type.
    fn get_role_type(&self) -> roles::RoleType;
    /// Gets the phase one ID for phase two jobs, if applicable.
    fn get_phase_one_id(&self) -> Option<u64>;
    /// Gets the permitted caller for the job type, if applicable.
    fn get_permitted_caller(self) -> Option<AccountId32>;
}

pub trait PhaseResultExt {
    /// Gets the participants for the phase result, if applicable.
    fn participants(&self) -> Option<Vec<AccountId32>>;
    /// Gets the threshold value for the phase result, if applicable.
    fn threshold(&self) -> Option<u8>;
}

#[async_trait]
pub trait ClientWithApi: Client {
    /// Query jobs associated with a specific validator.
    ///
    /// This function takes a `validator` parameter of type `AccountId` and attempts
    /// to retrieve a list of jobs associated with the provided validator. If successful,
    /// it constructs a vector of `RpcResponseJobsData` containing information
    /// about the jobs and returns it as a `Result`.
    ///
    /// # Arguments
    ///
    /// * `validator` - The account ID of the validator whose jobs are to be queried.
    ///
    /// # Returns
    ///
    /// An optional vec of `RpcResponseJobsData` of jobs assigned to validator
    async fn query_jobs_by_validator(
        &self,
        at: [u8; 32],
        validator: AccountId32,
    ) -> Result<
        Option<
            Vec<
                jobs::RpcResponseJobsData<
                    AccountId32,
                    u64,
                    jobs::MaxParticipants,
                    jobs::MaxSubmissionLen,
                >,
            >,
        >,
        crate::Error,
    >;
    /// Queries a job by its key and ID.
    ///
    /// # Arguments
    ///
    /// * `role_type` - The role of the job.
    /// * `job_id` - The ID of the job.
    ///
    /// # Returns
    ///
    /// An optional `RpcResponseJobsData` containing the account ID of the job.
    async fn query_job_by_id(
        &self,
        at: [u8; 32],
        role_type: roles::RoleType,
        job_id: u64,
    ) -> Result<
        Option<
            jobs::RpcResponseJobsData<
                AccountId32,
                u64,
                jobs::MaxParticipants,
                jobs::MaxSubmissionLen,
            >,
        >,
        crate::Error,
    >;

    /// Queries the result of a job by its role_type and ID.
    ///
    /// # Arguments
    ///
    /// * `role_type` - The role of the job.
    /// * `job_id` - The ID of the job.
    ///
    /// # Returns
    ///
    /// An `Option` containing the phase one result of the job, wrapped in an `PhaseResult`.
    async fn query_job_result(
        &self,
        at: [u8; 32],
        role_type: roles::RoleType,
        job_id: u64,
    ) -> Result<
        Option<
            jobs::PhaseResult<
                AccountId32,
                u64,
                jobs::MaxParticipants,
                jobs::MaxKeyLen,
                jobs::MaxDataLen,
                jobs::MaxSignatureLen,
                jobs::MaxSubmissionLen,
                jobs::MaxProofLen,
            >,
        >,
        crate::Error,
    >;

    /// Queries next job ID.
    ///
    ///  # Returns
    ///  Next job ID.
    async fn query_next_job_id(&self, at: [u8; 32]) -> Result<u64, crate::Error>;

    /// Queries restaker's role key
    ///
    ///  # Returns
    ///  Role key
    async fn query_restaker_role_key(
        &self,
        at: [u8; 32],
        address: AccountId32,
    ) -> Result<Option<Vec<u8>>, crate::Error>;
}

impl<C: ClientWithApi> JobsClient<C> {
    pub async fn query_jobs_by_validator(
        &self,
        at: [u8; 32],
        validator: sr25519::Public,
    ) -> Result<
        Vec<
            jobs::RpcResponseJobsData<
                AccountId32,
                u64,
                jobs::MaxParticipants,
                jobs::MaxSubmissionLen,
            >,
        >,
        crate::Error,
    > {
        Ok(self
            .client
            .query_jobs_by_validator(at, AccountId32::from(validator.0))
            .await?
            .into_iter()
            .flatten()
            .collect())
    }

    pub async fn query_restaker_role_key(
        &self,
        at: [u8; 32],
        address: sr25519::Public,
    ) -> Result<Option<ecdsa::Public>, crate::Error> {
        self.client
            .query_restaker_role_key(at, AccountId32::from(address.0))
            .await
            .map(|r| r.and_then(|v| ecdsa::Public::from_slice(v.as_slice()).ok()))
    }

    pub async fn query_job_by_id(
        &self,
        at: [u8; 32],
        role_type: roles::RoleType,
        job_id: u64,
    ) -> Result<
        Option<
            jobs::RpcResponseJobsData<
                AccountId32,
                u64,
                jobs::MaxParticipants,
                jobs::MaxSubmissionLen,
            >,
        >,
        crate::Error,
    > {
        self.client.query_job_by_id(at, role_type, job_id).await
    }

    pub async fn query_job_result(
        &self,
        at: [u8; 32],
        role_type: roles::RoleType,
        job_id: u64,
    ) -> Result<
        Option<
            jobs::PhaseResult<
                AccountId32,
                u64,
                jobs::MaxParticipants,
                jobs::MaxKeyLen,
                jobs::MaxDataLen,
                jobs::MaxSignatureLen,
                jobs::MaxSubmissionLen,
                jobs::MaxProofLen,
            >,
        >,
        crate::Error,
    > {
        self.client.query_job_result(at, role_type, job_id).await
    }

    pub async fn submit_job_result(
        &self,
        role_type: roles::RoleType,
        job_id: u64,
        result: jobs::JobResult<
            jobs::MaxParticipants,
            jobs::MaxKeyLen,
            jobs::MaxSignatureLen,
            jobs::MaxDataLen,
            jobs::MaxProofLen,
        >,
    ) -> Result<(), crate::Error> {
        self.pallet_tx
            .submit_job_result(role_type, job_id, result)
            .await
    }
}

impl<MaxParticipants, MaxSubmissionLen> JobTypeExt
    for jobs::JobType<AccountId32, MaxParticipants, MaxSubmissionLen>
{
    fn is_phase_one(&self) -> bool {
        use jobs::JobType::*;
        matches!(self, DKGTSSPhaseOne(_) | ZkSaaSPhaseOne(_))
    }

    fn get_participants(self) -> Option<Vec<AccountId32>> {
        use jobs::JobType::*;
        match self {
            DKGTSSPhaseOne(p) => Some(p.participants.0),
            ZkSaaSPhaseOne(p) => Some(p.participants.0),
            _ => None,
        }
    }

    fn get_threshold(self) -> Option<u8> {
        use jobs::JobType::*;
        match self {
            DKGTSSPhaseOne(p) => Some(p.threshold),
            _ => None,
        }
    }

    fn get_role_type(&self) -> roles::RoleType {
        use jobs::JobType::*;
        use roles::RoleType;
        match self {
            DKGTSSPhaseOne(job) => RoleType::Tss(job.role_type.clone()),
            ZkSaaSPhaseOne(job) => RoleType::ZkSaaS(job.role_type.clone()),
            DKGTSSPhaseTwo(job) => RoleType::Tss(job.role_type.clone()),
            ZkSaaSPhaseTwo(job) => RoleType::ZkSaaS(job.role_type.clone()),
            DKGTSSPhaseThree(job) => RoleType::Tss(job.role_type.clone()),
            DKGTSSPhaseFour(job) => RoleType::Tss(job.role_type.clone()),
        }
    }

    fn get_phase_one_id(&self) -> Option<u64> {
        use jobs::JobType::*;
        match self {
            DKGTSSPhaseTwo(info) => Some(info.phase_one_id),
            DKGTSSPhaseThree(info) => Some(info.phase_one_id),
            DKGTSSPhaseFour(info) => Some(info.phase_one_id),
            ZkSaaSPhaseTwo(info) => Some(info.phase_one_id),
            _ => None,
        }
    }

    fn get_permitted_caller(self) -> Option<AccountId32> {
        use jobs::JobType::*;
        match self {
            DKGTSSPhaseOne(p) => p.permitted_caller,
            ZkSaaSPhaseOne(p) => p.permitted_caller,
            _ => None,
        }
    }
}

impl<
        JobId,
        MaxParticipants,
        MaxKeyLen,
        MaxDataLen,
        MaxSignatureLen,
        MaxSubmissionLen,
        MaxProofLen,
    > PhaseResultExt
    for jobs::PhaseResult<
        AccountId32,
        JobId,
        MaxParticipants,
        MaxKeyLen,
        MaxDataLen,
        MaxSignatureLen,
        MaxSubmissionLen,
        MaxProofLen,
    >
{
    fn participants(&self) -> Option<Vec<AccountId32>> {
        match &self.job_type {
            jobs::JobType::DKGTSSPhaseOne(p) => Some(p.participants.0.clone()),
            jobs::JobType::ZkSaaSPhaseOne(p) => Some(p.participants.0.clone()),
            _ => None,
        }
    }
    fn threshold(&self) -> Option<u8> {
        match &self.job_type {
            jobs::JobType::DKGTSSPhaseOne(p) => Some(p.threshold),
            _ => None,
        }
    }
}

#[async_trait]
impl<C: Client> Client for JobsClient<C> {
    async fn get_next_finality_notification(&self) -> Option<FinalityNotification> {
        self.client.get_next_finality_notification().await
    }

    async fn get_latest_finality_notification(&self) -> Option<FinalityNotification> {
        self.client.get_latest_finality_notification().await
    }
}
/// A [`Signer`] implementation that can be constructed from an [`sp_core::Pair`].
#[derive(Clone)]
pub struct PairSigner<T: subxt::Config> {
    account_id: T::AccountId,
    signer: sp_core::sr25519::Pair,
}

impl<T: subxt::Config> PairSigner<T>
where
    T::AccountId: From<[u8; 32]>,
{
    pub fn new(signer: sp_core::sr25519::Pair) -> Self {
        let account_id = T::AccountId::from(signer.public().into());
        Self { account_id, signer }
    }
}

impl<T: subxt::Config> subxt::tx::Signer<T> for PairSigner<T>
where
    T::Signature: From<subxt::utils::MultiSignature>,
{
    fn account_id(&self) -> T::AccountId {
        self.account_id.clone()
    }

    fn address(&self) -> T::Address {
        self.account_id.clone().into()
    }

    fn sign(&self, signer_payload: &[u8]) -> T::Signature {
        subxt::utils::MultiSignature::Sr25519(self.signer.sign(signer_payload).0).into()
    }
}

#[async_trait]
#[auto_impl(Arc)]
pub trait PalletSubmitter: Send + Sync + 'static {
    async fn submit_job_result(
        &self,
        role_type: roles::RoleType,
        job_id: u64,

        result: jobs::JobResult<
            jobs::MaxParticipants,
            jobs::MaxKeyLen,
            jobs::MaxSignatureLen,
            jobs::MaxDataLen,
            jobs::MaxProofLen,
        >,
    ) -> Result<(), crate::Error>;
}

pub struct SubxtPalletSubmitter<C, S>
where
    C: subxt::Config,
    S: subxt::tx::Signer<C>,
{
    subxt_client: OnlineClient<C>,
    signer: S,
    logger: DebugLogger,
}

#[async_trait]
impl<C, S> PalletSubmitter for SubxtPalletSubmitter<C, S>
where
    C: subxt::Config + Send + Sync + 'static,
    S: subxt::tx::Signer<C> + Send + Sync + 'static,
    C::AccountId: std::fmt::Display + Send + Sync + 'static,
    C::Hash: std::fmt::Display,
    <C as subxt::Config>::Hash: subxt::Config,
    <C as subxt::Config>::ExtrinsicParams:
        subxt::config::ExtrinsicParams<<C as subxt::Config>::Hash>,
    <<C as subxt::Config>::ExtrinsicParams as subxt::config::ExtrinsicParams<C>>::OtherParams:
        Default + Send + Sync + 'static,
    <C::ExtrinsicParams as ExtrinsicParams<C::Hash>>::OtherParams: Default + Send + Sync + 'static,
{
    async fn submit_job_result(
        &self,
        role_type: roles::RoleType,
        job_id: u64,
        result: jobs::JobResult<
            jobs::MaxParticipants,
            jobs::MaxKeyLen,
            jobs::MaxSignatureLen,
            jobs::MaxDataLen,
            jobs::MaxProofLen,
        >,
    ) -> Result<(), crate::Error> {
        let tx = tangle_subxt::tangle_runtime::api::tx()
            .jobs()
            .submit_job_result(role_type, job_id, result);
        match self.submit(&tx).await {
            Ok(hash) => {
                self.logger.info(format!(
                    "({}) Job result submitted for job_id: {job_id} at block: {hash}",
                    self.signer.account_id(),
                ));
                Ok(())
            }
            Err(err) if err.to_string().contains("JobNotFound") => {
                self.logger.warn(format!(
                    "({}) Job not found for job_id: {job_id}",
                    self.signer.account_id(),
                ));
                Ok(())
            }
            Err(err) => {
                return Err(crate::Error::ClientError {
                    err: format!("Failed to submit job result: {err:?}"),
                })
            }
        }
    }
}

impl<C, S> SubxtPalletSubmitter<C, S>
where
    C: subxt::Config,
    C::AccountId: std::fmt::Display,
    S: subxt::tx::Signer<C>,
    <C as subxt::Config>::Hash: subxt::Config,
    <C as subxt::Config>::ExtrinsicParams:
        subxt::config::ExtrinsicParams<<C as subxt::Config>::Hash>,
    <<C as subxt::Config>::ExtrinsicParams as subxt::config::ExtrinsicParams<C>>::OtherParams:
        std::default::Default,
    <C::ExtrinsicParams as ExtrinsicParams<C::Hash>>::OtherParams: Default,
{
    pub async fn new(signer: S, logger: DebugLogger) -> Result<Self, crate::Error> {
        let subxt_client =
            OnlineClient::<C>::new()
                .await
                .map_err(|err| crate::Error::ClientError {
                    err: format!("Failed to setup api: {err:?}"),
                })?;
        Ok(Self {
            subxt_client,
            signer,
            logger,
        })
    }
    async fn submit<Call: TxPayload>(&self, call: &Call) -> anyhow::Result<C::Hash> {
        if let Some(details) = call.validation_details() {
            self.logger.trace(format!(
                "({}) Submitting {}.{}",
                self.signer.account_id(),
                details.pallet_name,
                details.call_name
            ));
        }
        Ok(self
            .subxt_client
            .tx()
            .sign_and_submit_then_watch_default(call, &self.signer)
            .await?
            .wait_for_finalized_success()
            .await?
            .block_hash())
    }
}

#[cfg(test)]
mod tests {

    use tangle_subxt::{
        subxt::{tx::Signer, utils::AccountId32, PolkadotConfig},
        tangle_runtime::api,
        tangle_runtime::api::runtime_types::{
            bounded_collections::bounded_vec::BoundedVec,
            tangle_primitives::{jobs, roles},
        },
    };

    use super::*;

    #[tokio::test]
    #[ignore = "This test requires a running substrate node"]
    async fn subxt_pallet_submitter() -> anyhow::Result<()> {
        let logger = DebugLogger {
            peer_id: "test".into(),
        };
        let alice = subxt_signer::sr25519::dev::alice();
        let bob = subxt_signer::sr25519::dev::bob();
        let alice_account_id =
            <subxt_signer::sr25519::Keypair as Signer<PolkadotConfig>>::account_id(&alice);
        let bob_account_id =
            <subxt_signer::sr25519::Keypair as Signer<PolkadotConfig>>::account_id(&bob);
        let pallet_tx =
            SubxtPalletSubmitter::<PolkadotConfig, _>::new(alice.clone(), logger).await?;
        let dkg_phase_one = jobs::JobSubmission {
            expiry: 100u64,
            ttl: 100u64,
            job_type: jobs::JobType::DKGTSSPhaseOne(jobs::tss::DKGTSSPhaseOneJobType {
                participants: BoundedVec::<AccountId32>(vec![alice_account_id, bob_account_id]),
                threshold: 1u8,
                permitted_caller: None,
                role_type: roles::tss::ThresholdSignatureRoleType::DfnsCGGMP21Secp256k1,
                __subxt_unused_type_params: std::marker::PhantomData,
            }),
        };
<<<<<<< HEAD
        let tx = tangle_subxt::tangle_runtime::api::tx()
            .jobs()
            .submit_job(dkg_phase_one);
=======
        let tx = api::tx().jobs().submit_job(dkg_phase_one);
>>>>>>> c0a88168
        let _hash = pallet_tx.submit(&tx).await?;
        Ok(())
    }
}<|MERGE_RESOLUTION|>--- conflicted
+++ resolved
@@ -1,25 +1,6 @@
 use crate::debug_logger::DebugLogger;
 use async_trait::async_trait;
 use auto_impl::auto_impl;
-<<<<<<< HEAD
-use gadget_core::gadget::substrate::Client;
-use pallet_jobs_rpc_runtime_api::{BlockNumberOf, JobsApi};
-use parity_scale_codec::{Decode, Encode};
-use sc_client_api::{
-    Backend, BlockImportNotification, BlockchainEvents, FinalityNotification,
-    FinalityNotifications, ImportNotifications, StorageEventStream, StorageKey,
-};
-use sp_api::{ApiRef, ProvideRuntimeApi};
-use sp_core::Pair;
-use sp_core::{ecdsa, ByteArray};
-use sp_runtime::traits::Block;
-
-use std::sync::Arc;
-use tangle_primitives::jobs::JobId;
-use tangle_primitives::jobs::{PhaseResult, RpcResponseJobsData};
-use tangle_primitives::roles::RoleType;
-use tangle_subxt::subxt::{self, config::ExtrinsicParams, tx::TxPayload, OnlineClient};
-=======
 use gadget_core::gadget::substrate::{Client, FinalityNotification};
 use sp_core::{ecdsa, ByteArray};
 use sp_core::{sr25519, Pair};
@@ -31,7 +12,6 @@
 use subxt::utils::AccountId32;
 use subxt::OnlineClient;
 use tangle_subxt::subxt;
->>>>>>> c0a88168
 
 pub struct JobsClient<C> {
     pub client: C,
@@ -603,13 +583,7 @@
                 __subxt_unused_type_params: std::marker::PhantomData,
             }),
         };
-<<<<<<< HEAD
-        let tx = tangle_subxt::tangle_runtime::api::tx()
-            .jobs()
-            .submit_job(dkg_phase_one);
-=======
         let tx = api::tx().jobs().submit_job(dkg_phase_one);
->>>>>>> c0a88168
         let _hash = pallet_tx.submit(&tx).await?;
         Ok(())
     }

--- conflicted
+++ resolved
@@ -16,12 +16,9 @@
 use std::fmt::{Debug, Display, Formatter};
 use std::sync::Arc;
 use tokio::task::JoinError;
-<<<<<<< HEAD
-=======
 
 pub use subxt_signer;
 pub use tangle_subxt;
->>>>>>> c0a88168
 
 #[allow(ambiguous_glob_reexports)]
 pub mod prelude {

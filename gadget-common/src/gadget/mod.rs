use crate::client::{AccountId, ClientWithApi, GadgetJobType, JobsApiForGadget, JobsClient};
use crate::debug_logger::DebugLogger;
use crate::gadget::message::GadgetProtocolMessage;
use crate::gadget::work_manager::WorkManager;
use crate::jobs_api_config::*;
use crate::protocol::{AsyncProtocol, AsyncProtocolRemote};
use crate::Error;
use async_trait::async_trait;
use gadget_core::gadget::substrate::SubstrateGadgetModule;
use gadget_core::job::BuiltExecutableJobWrapper;
use gadget_core::job_manager::{PollMethod, ProtocolWorkManager, WorkManagerInterface};
use network::Network;
use parking_lot::RwLock;
use sc_client_api::{Backend, BlockImportNotification, FinalityNotification};
use sp_api::ProvideRuntimeApi;
use sp_core::keccak_256;
use sp_runtime::traits::{Block, Header};
use sp_runtime::SaturatedConversion;
use std::marker::PhantomData;
use std::sync::Arc;
use std::time::Duration;
use tangle_primitives::jobs::JobId;
use tangle_primitives::roles::RoleType;

pub mod message;
pub mod network;
pub mod work_manager;

/// Used as a module to place inside the SubstrateGadget
pub struct Module<B, C, N, M, BE> {
    protocol: M,
    network: N,
    job_manager: ProtocolWorkManager<WorkManager>,
    clock: Arc<RwLock<Option<u64>>>,
    _pd: PhantomData<(B, C, BE)>,
}

const DEFAULT_MAX_ACTIVE_TASKS: usize = 4;
const DEFAULT_MAX_PENDING_TASKS: usize = 4;
const DEFAULT_POLL_INTERVAL: Option<Duration> = Some(Duration::from_millis(200));

#[derive(Debug)]
pub struct WorkManagerConfig {
    pub interval: Option<Duration>,
    pub max_active_tasks: usize,
    pub max_pending_tasks: usize,
}

impl<
        C: ClientWithApi<B, BE>,
        B: Block,
        N: Network,
        M: GadgetProtocol<B, BE, C>,
        BE: Backend<B>,
    > Module<B, C, N, M, BE>
where
<<<<<<< HEAD
    <C as ProvideRuntimeApi<B>>::Api: JobsApi<
        B,
        AccountId,
        MaxParticipants,
        MaxSubmissionLen,
        MaxKeyLen,
        MaxDataLen,
        MaxSignatureLen,
        MaxProofLen,
    >,
=======
    <C as ProvideRuntimeApi<B>>::Api: JobsApiForGadget<B>,
>>>>>>> 346c4ad9
{
    pub fn new(network: N, module: M, job_manager: ProtocolWorkManager<WorkManager>) -> Self {
        let clock = job_manager.utility.clock.clone();
        Module {
            protocol: module,
            job_manager,
            network,
            clock,
            _pd: Default::default(),
        }
    }
}

pub struct JobInitMetadata<B: Block> {
<<<<<<< HEAD
    pub job_type: JobType<AccountId, MaxParticipants, MaxSubmissionLen>,
    pub role_type: RoleType,
    /// This value only exists if this is a stage2 job
    pub phase1_job: Option<JobType<AccountId, MaxParticipants, MaxSubmissionLen>>,
=======
    pub job_type: GadgetJobType,
    pub role_type: RoleType,
    /// This value only exists if this is a stage2 job
    pub phase1_job: Option<GadgetJobType>,
>>>>>>> 346c4ad9
    pub task_id: <WorkManager as WorkManagerInterface>::TaskID,
    pub retry_id: <WorkManager as WorkManagerInterface>::RetryID,
    pub job_id: JobId,
    pub now: <WorkManager as WorkManagerInterface>::Clock,
    pub at: B::Hash,
}

#[async_trait]
impl<
        C: ClientWithApi<B, BE>,
        B: Block,
        N: Network,
        M: GadgetProtocol<B, BE, C>,
        BE: Backend<B>,
    > SubstrateGadgetModule for Module<B, C, N, M, BE>
where
<<<<<<< HEAD
    <C as ProvideRuntimeApi<B>>::Api: JobsApi<
        B,
        AccountId,
        MaxParticipants,
        MaxSubmissionLen,
        MaxKeyLen,
        MaxDataLen,
        MaxSignatureLen,
        MaxProofLen,
    >,
=======
    <C as ProvideRuntimeApi<B>>::Api: JobsApiForGadget<B>,
>>>>>>> 346c4ad9
{
    type Error = Error;
    type ProtocolMessage = GadgetProtocolMessage;
    type Block = B;
    type Client = C;

    async fn get_next_protocol_message(&self) -> Option<Self::ProtocolMessage> {
        self.network.next_message().await
    }

    async fn process_finality_notification(
        &self,
        notification: FinalityNotification<B>,
    ) -> Result<(), Self::Error> {
        let now_header = *notification.header.number();
        let now: u64 = now_header.saturated_into();
        *self.clock.write() = Some(now);
        log::info!(target: "gadget", "[{}] Processing finality notification at block number {now}", self.protocol.name());

        let jobs = self
            .protocol
            .client()
            .query_jobs_by_validator(notification.hash, *self.protocol.account_id())
            .await?;

        log::trace!(target: "gadget", "[{}] Found {} jobs for initialization", self.protocol.name(), jobs.len());
        let mut relevant_jobs = Vec::new();

        for job in jobs {
            // Job is expired.
            if job.expiry < now_header {
                log::trace!(target: "gadget", "[{}] The job requested for initialization is expired, skipping submission", self.protocol.name());
                continue;
            }
            // Job is not for this role
            if !self.protocol.role_filter(job.job_type.get_role_type()) {
                log::trace!(target: "gadget", "[{}] The job {} requested for initialization is not for this role {:?}, skipping submission", self.protocol.name(), job.job_id, job.job_type.get_role_type());
                continue;
            }
            // Job is not for this phase
            if !self.protocol.phase_filter(job.job_type.clone()) {
                log::trace!(target: "gadget", "[{}] The job {} requested for initialization is not for this phase {:?}, skipping submission", self.protocol.name(), job.job_id, job.job_type);
                continue;
            }

            let job_id = job.job_id;
            let task_id = job_id.to_be_bytes();
            let task_id = keccak_256(&task_id);
            if self.job_manager.job_exists(&task_id) {
                // log::warn!(target: "gadget", "The job requested for initialization is already running or enqueued, skipping submission");
                continue;
            }

            let retry_id = self
                .job_manager
                .latest_retry_id(&task_id)
                .map(|r| r + 1)
                .unwrap_or(0);

            let phase1_job = if job.job_type.is_phase_one() {
                None
            } else {
                let phase_one_job_id = job
                    .job_type
                    .get_phase_one_id()
                    .expect("Should exist for non phase 1 jobs");
                let phase1_job = self
                        .protocol
                        .client()
                        .query_job_result(notification.hash, job.job_type.get_role_type(), phase_one_job_id)
                        .await?
                        .ok_or_else(|| Error::ClientError {
                            err: format!("Corresponding phase one job {phase_one_job_id} not found for phase two job {job_id}"),
                        })?;
                Some(phase1_job.job_type)
            };

            relevant_jobs.push(JobInitMetadata {
                role_type: job.job_type.get_role_type(),
                job_type: job.job_type,
                phase1_job,
                task_id,
                retry_id,
                now,
                job_id,
                at: notification.hash,
            });
        }

        for relevant_job in relevant_jobs {
            let task_id = relevant_job.task_id;
            let retry_id = relevant_job.retry_id;
            log::trace!(target: "gadget", "[{}] Creating job for task {task_id} with retry id {retry_id}", self.protocol.name(), task_id = hex::encode(task_id), retry_id = retry_id);
            match self.protocol.create_next_job(relevant_job).await {
                Ok(params) => {
                    match self
                        .protocol
                        .create(0, now, retry_id, task_id, params)
                        .await
                    {
                        Ok(job) => {
                            let (remote, protocol) = job;
                            if let Err(err) = self.job_manager.push_task(
                                task_id,
                                false,
                                Arc::new(remote),
                                protocol,
                            ) {
                                self.protocol
                                    .process_error(
                                        Error::WorkManagerError { err },
                                        &self.job_manager,
                                    )
                                    .await;
                            }
                        }

                        Err(err) => {
                            self.protocol
                                .logger()
                                .error(format!("Failed to create async protocol: {err:?}"));
                        }
                    }
                }

                Err(Error::ParticipantNotSelected { id, reason }) => {
                    log::debug!(target: "gadget", "[{}] Participant {id} not selected for job {task_id} with retry id {retry_id} because {reason}", self.protocol.name(), id = id, task_id = hex::encode(task_id), retry_id = retry_id, reason = reason);
                }

                Err(err) => {
                    self.protocol
                        .logger()
                        .error(format!("Failed to generate job parameters: {err:?}"));
                }
            }
        }

        // Poll jobs on each finality notification if we're using manual polling.
        // This helps synchronize the actions of nodes in the network
        if self.job_manager.poll_method() == PollMethod::Manual {
            self.job_manager.poll();
        }

        Ok(())
    }

    async fn process_block_import_notification(
        &self,
        notification: BlockImportNotification<B>,
    ) -> Result<(), Self::Error> {
        self.protocol
            .process_block_import_notification(notification, &self.job_manager)
            .await
    }

    async fn process_protocol_message(
        &self,
        message: Self::ProtocolMessage,
    ) -> Result<(), Self::Error> {
        self.job_manager
            .deliver_message(message)
            .map(|_| ())
            .map_err(|err| Error::WorkManagerError { err })
    }

    async fn process_error(&self, error: Self::Error) {
        self.protocol.process_error(error, &self.job_manager).await
    }
}

pub type Job = (AsyncProtocolRemote, BuiltExecutableJobWrapper);

#[async_trait]
pub trait GadgetProtocol<B: Block, BE: Backend<B>, C: ClientWithApi<B, BE>>:
    AsyncProtocol + Send + Sync
where
<<<<<<< HEAD
    <C as ProvideRuntimeApi<B>>::Api: JobsApi<
        B,
        AccountId,
        MaxParticipants,
        MaxSubmissionLen,
        MaxKeyLen,
        MaxDataLen,
        MaxSignatureLen,
        MaxProofLen,
    >,
=======
    <C as ProvideRuntimeApi<B>>::Api: JobsApiForGadget<B>,
>>>>>>> 346c4ad9
{
    /// Given an input of a valid and relevant job, return the parameters needed to start the async protocol
    /// Note: the parameters returned must be relevant to the `AsyncProtocol` implementation of this protocol
    ///
    /// In case the participant is not selected for some reason, return an [`Error::ParticipantNotSelected`]
    async fn create_next_job(
        &self,
        job: JobInitMetadata<B>,
    ) -> Result<<Self as AsyncProtocol>::AdditionalParams, Error>;

    /// Process a block import notification
    async fn process_block_import_notification(
        &self,
        notification: BlockImportNotification<B>,
        job_manager: &ProtocolWorkManager<WorkManager>,
    ) -> Result<(), Error>;
    /// Process an error that may arise from the work manager, async protocol, or the executor
    async fn process_error(&self, error: Error, job_manager: &ProtocolWorkManager<WorkManager>);
    /// The account ID of this node. Jobs queried will be filtered by this account ID
    fn account_id(&self) -> &AccountId;

    /// The Protocol Name.
    /// Used for logging and debugging purposes
    fn name(&self) -> String;
    /// Filter queried jobs by role type.
    /// ## Example
    ///
    /// ```rust,ignore
    /// fn role_filter(&self, role: RoleType) -> bool {
    ///   matches!(role, RoleType::Tss(ThresholdSignatureRoleType::ZengoGG20Secp256k1))
    /// }
    /// ```
    fn role_filter(&self, role: RoleType) -> bool;

    /// Filter queried jobs by Job type & Phase.
    /// ## Example
    ///
    /// ```rust,ignore
    /// fn phase_filter(&self, job: JobType<AccountId, MaxParticipants, MaxSubmissionLen>) -> bool {
    ///   matches!(job, JobType::DKGTSSPhaseOne(_))
    /// }
    /// ```
<<<<<<< HEAD
    fn phase_filter(&self, job: JobType<AccountId, MaxParticipants, MaxSubmissionLen>) -> bool;
=======
    fn phase_filter(&self, job: GadgetJobType) -> bool;
>>>>>>> 346c4ad9
    fn client(&self) -> &JobsClient<B, BE, C>;
    fn logger(&self) -> &DebugLogger;
    fn get_work_manager_config(&self) -> WorkManagerConfig {
        WorkManagerConfig {
            interval: DEFAULT_POLL_INTERVAL,
            max_active_tasks: DEFAULT_MAX_ACTIVE_TASKS,
            max_pending_tasks: DEFAULT_MAX_PENDING_TASKS,
        }
    }
}<|MERGE_RESOLUTION|>--- conflicted
+++ resolved
@@ -54,20 +54,7 @@
         BE: Backend<B>,
     > Module<B, C, N, M, BE>
 where
-<<<<<<< HEAD
-    <C as ProvideRuntimeApi<B>>::Api: JobsApi<
-        B,
-        AccountId,
-        MaxParticipants,
-        MaxSubmissionLen,
-        MaxKeyLen,
-        MaxDataLen,
-        MaxSignatureLen,
-        MaxProofLen,
-    >,
-=======
     <C as ProvideRuntimeApi<B>>::Api: JobsApiForGadget<B>,
->>>>>>> 346c4ad9
 {
     pub fn new(network: N, module: M, job_manager: ProtocolWorkManager<WorkManager>) -> Self {
         let clock = job_manager.utility.clock.clone();
@@ -82,17 +69,10 @@
 }
 
 pub struct JobInitMetadata<B: Block> {
-<<<<<<< HEAD
-    pub job_type: JobType<AccountId, MaxParticipants, MaxSubmissionLen>,
-    pub role_type: RoleType,
-    /// This value only exists if this is a stage2 job
-    pub phase1_job: Option<JobType<AccountId, MaxParticipants, MaxSubmissionLen>>,
-=======
     pub job_type: GadgetJobType,
     pub role_type: RoleType,
     /// This value only exists if this is a stage2 job
     pub phase1_job: Option<GadgetJobType>,
->>>>>>> 346c4ad9
     pub task_id: <WorkManager as WorkManagerInterface>::TaskID,
     pub retry_id: <WorkManager as WorkManagerInterface>::RetryID,
     pub job_id: JobId,
@@ -109,20 +89,7 @@
         BE: Backend<B>,
     > SubstrateGadgetModule for Module<B, C, N, M, BE>
 where
-<<<<<<< HEAD
-    <C as ProvideRuntimeApi<B>>::Api: JobsApi<
-        B,
-        AccountId,
-        MaxParticipants,
-        MaxSubmissionLen,
-        MaxKeyLen,
-        MaxDataLen,
-        MaxSignatureLen,
-        MaxProofLen,
-    >,
-=======
     <C as ProvideRuntimeApi<B>>::Api: JobsApiForGadget<B>,
->>>>>>> 346c4ad9
 {
     type Error = Error;
     type ProtocolMessage = GadgetProtocolMessage;
@@ -299,20 +266,7 @@
 pub trait GadgetProtocol<B: Block, BE: Backend<B>, C: ClientWithApi<B, BE>>:
     AsyncProtocol + Send + Sync
 where
-<<<<<<< HEAD
-    <C as ProvideRuntimeApi<B>>::Api: JobsApi<
-        B,
-        AccountId,
-        MaxParticipants,
-        MaxSubmissionLen,
-        MaxKeyLen,
-        MaxDataLen,
-        MaxSignatureLen,
-        MaxProofLen,
-    >,
-=======
     <C as ProvideRuntimeApi<B>>::Api: JobsApiForGadget<B>,
->>>>>>> 346c4ad9
 {
     /// Given an input of a valid and relevant job, return the parameters needed to start the async protocol
     /// Note: the parameters returned must be relevant to the `AsyncProtocol` implementation of this protocol
@@ -355,11 +309,7 @@
     ///   matches!(job, JobType::DKGTSSPhaseOne(_))
     /// }
     /// ```
-<<<<<<< HEAD
-    fn phase_filter(&self, job: JobType<AccountId, MaxParticipants, MaxSubmissionLen>) -> bool;
-=======
     fn phase_filter(&self, job: GadgetJobType) -> bool;
->>>>>>> 346c4ad9
     fn client(&self) -> &JobsClient<B, BE, C>;
     fn logger(&self) -> &DebugLogger;
     fn get_work_manager_config(&self) -> WorkManagerConfig {

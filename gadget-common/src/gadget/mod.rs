use crate::client::{ClientWithApi, JobsClient};
use crate::debug_logger::DebugLogger;
use crate::gadget::message::GadgetProtocolMessage;
use crate::gadget::work_manager::WorkManager;
use crate::protocol::{AsyncProtocol, AsyncProtocolRemote};
use crate::Error;
use async_trait::async_trait;
use gadget_core::gadget::substrate::{FinalityNotification, SubstrateGadgetModule};
use gadget_core::job::BuiltExecutableJobWrapper;
use gadget_core::job_manager::{PollMethod, ProtocolWorkManager, WorkManagerInterface};
use network::Network;
use parking_lot::RwLock;
use sp_core::{ecdsa, keccak_256, sr25519};
use std::sync::Arc;
use std::time::Duration;
use webb::substrate::subxt::utils::AccountId32;
use webb::substrate::tangle_runtime::api::runtime_types::tangle_primitives::{jobs, roles};

pub mod message;
pub mod network;
pub mod work_manager;

/// Used as a module to place inside the SubstrateGadget
pub struct Module<C, N, M> {
    protocol: M,
    network: N,
    job_manager: ProtocolWorkManager<WorkManager>,
    clock: Arc<RwLock<Option<u64>>>,
    _client: core::marker::PhantomData<C>,
}

const DEFAULT_MAX_ACTIVE_TASKS: usize = 4;
const DEFAULT_MAX_PENDING_TASKS: usize = 4;
const DEFAULT_POLL_INTERVAL: Option<Duration> = Some(Duration::from_millis(200));

#[derive(Debug)]
pub struct WorkManagerConfig {
    pub interval: Option<Duration>,
    pub max_active_tasks: usize,
    pub max_pending_tasks: usize,
}

impl Default for WorkManagerConfig {
    fn default() -> Self {
        WorkManagerConfig {
            interval: DEFAULT_POLL_INTERVAL,
            max_active_tasks: DEFAULT_MAX_ACTIVE_TASKS,
            max_pending_tasks: DEFAULT_MAX_PENDING_TASKS,
        }
    }
}

impl<C: ClientWithApi, N: Network, M: GadgetProtocol<C>> Module<C, N, M> {
    pub fn new(network: N, module: M, job_manager: ProtocolWorkManager<WorkManager>) -> Self {
        let clock = job_manager.utility.clock.clone();
        Module {
            protocol: module,
            job_manager,
            network,
            clock,
            _client: Default::default(),
        }
    }
}

pub struct JobInitMetadata {
    pub job_type: jobs::JobType<AccountId32, jobs::MaxParticipants, jobs::MaxSubmissionLen>,
    pub role_type: roles::RoleType,
    /// This value only exists if this is a stage2 job
    pub phase1_job:
        Option<jobs::JobType<AccountId32, jobs::MaxParticipants, jobs::MaxSubmissionLen>>,
    pub participants_role_ids: Vec<ecdsa::Public>,
    pub task_id: <WorkManager as WorkManagerInterface>::TaskID,
    pub retry_id: <WorkManager as WorkManagerInterface>::RetryID,
    pub job_id: u64,
    pub now: <WorkManager as WorkManagerInterface>::Clock,
    pub at: [u8; 32],
}

#[async_trait]
impl<C: ClientWithApi, N: Network, M: GadgetProtocol<C>> SubstrateGadgetModule for Module<C, N, M> {
    type Error = Error;
    type ProtocolMessage = GadgetProtocolMessage;
    type Client = C;

    async fn get_next_protocol_message(&self) -> Option<Self::ProtocolMessage> {
        self.network.next_message().await
    }

    async fn process_finality_notification(
        &self,
        notification: FinalityNotification,
    ) -> Result<(), Self::Error> {
        let now: u64 = notification.number;
        *self.clock.write() = Some(now);
        self.protocol.logger().info(format!(
            "Processing finality notification at block number {now}",
        ));

        let jobs = self
            .protocol
            .client()
            .query_jobs_by_validator(notification.hash, *self.protocol.account_id())
            .await?;

        self.protocol.logger().trace(format!(
            "Found {} potential job(s) for initialization",
            jobs.len()
        ));
        let mut relevant_jobs = Vec::new();

        for job in jobs {
            // Job is expired.
            if job.expiry < now {
                self.protocol.logger().trace(format!(
                    "[{}] The job requested for initialization is expired, skipping submission",
                    self.protocol.name()
                ));
                continue;
            }
            let role_type = match &job.job_type {
                jobs::JobType::DKGTSSPhaseOne(p) => roles::RoleType::Tss(p.role_type.clone()),
                jobs::JobType::DKGTSSPhaseTwo(p) => roles::RoleType::Tss(p.role_type.clone()),
                jobs::JobType::DKGTSSPhaseThree(p) => roles::RoleType::Tss(p.role_type.clone()),
                jobs::JobType::DKGTSSPhaseFour(p) => roles::RoleType::Tss(p.role_type.clone()),
                jobs::JobType::ZkSaaSPhaseOne(p) => roles::RoleType::ZkSaaS(p.role_type.clone()),
                jobs::JobType::ZkSaaSPhaseTwo(p) => roles::RoleType::ZkSaaS(p.role_type.clone()),
            };
            // Job is not for this role
<<<<<<< HEAD
            if !self.protocol.role_filter(role_type.clone()) {
                self.protocol.logger().trace(
                    format!(
                        "[{}] The job {} requested for initialization is not for this role {:?}, skipping submission",
                        self.protocol.name(),
                        job.job_id,
                        role_type
                    )
                );
=======
            if !self.protocol.role_filter(job.job_type.get_role_type()) {
                // self.protocol.logger().trace(format!("[{}] The job {} requested for initialization is not for this role {:?}, skipping submission", self.protocol.name(), job.job_id, job.job_type.get_role_type()));
>>>>>>> 3010e4f0
                continue;
            }
            // Job is not for this phase
            if !self.protocol.phase_filter(job.job_type.clone()) {
<<<<<<< HEAD
                self.protocol.logger().trace(
                    format!(
                        "[{}] The job {} requested for initialization is not for this phase {:?}, skipping submission",
                        self.protocol.name(),
                        job.job_id,
                        job.job_type
                    )
                );
=======
                // self.protocol.logger().trace(format!("[{}] The job {} requested for initialization is not for this phase {:?}, skipping submission", self.protocol.name(), job.job_id, job.job_type));
>>>>>>> 3010e4f0
                continue;
            }

            let job_id = job.job_id;
            let task_id = job_id.to_be_bytes();
            let task_id = keccak_256(&task_id);
            if self.job_manager.job_exists(&task_id) {
                // log::warn!(target: "gadget", "The job requested for initialization is already running or enqueued, skipping submission");
                continue;
            }

            let retry_id = self
                .job_manager
                .latest_retry_id(&task_id)
                .map(|r| r + 1)
                .unwrap_or(0);

            let is_phase_one = matches!(job.job_type, jobs::JobType::DKGTSSPhaseOne(_) | jobs::JobType::ZkSaaSPhaseOne(_));

            let phase1_job = if is_phase_one {
                None
            } else {
                let phase_one_job_id = match &job.job_type {
                    jobs::JobType::DKGTSSPhaseOne(_) => unreachable!(),
                    jobs::JobType::ZkSaaSPhaseOne(_) => unreachable!(),
                    jobs::JobType::DKGTSSPhaseTwo(p) => p.phase_one_id,
                    jobs::JobType::DKGTSSPhaseThree(p) => p.phase_one_id,
                    jobs::JobType::DKGTSSPhaseFour(p) => p.phase_one_id,
                    jobs::JobType::ZkSaaSPhaseTwo(p) => p.phase_one_id,
                };
                let phase1_job = self
                        .protocol
                        .client()
                        .query_job_result(notification.hash, role_type.clone(), phase_one_job_id)
                        .await?
                        .ok_or_else(|| Error::ClientError {
                            err: format!("Corresponding phase one job {phase_one_job_id} not found for phase two job {job_id}"),
                        })?;
                Some(phase1_job.job_type)
            };

            let participants = match phase1_job {
                Some(ref j) => match j {
                    jobs::JobType::DKGTSSPhaseOne(p) => p.participants.0.clone(),
                    jobs::JobType::ZkSaaSPhaseOne(p) => p.participants.0.clone(),
                    _ => unreachable!(),
                },
                None => match &job.job_type {
                    jobs::JobType::DKGTSSPhaseOne(p) => p.participants.0.clone(),
                    jobs::JobType::ZkSaaSPhaseOne(p) => p.participants.0.clone(),
                    _ => unreachable!(),
                },
            };

            let participants_role_ids = {
                let mut out = Vec::new();
                for p in participants {
                    let maybe_role_key = self
                        .protocol
                        .client()
                        .query_restaker_role_key(notification.hash, sr25519::Public(p.0))
                        .await?;
                    if let Some(role_key) = maybe_role_key {
                        out.push(role_key);
                    } else {
                        self.protocol.logger().warn(format!(
                            "Participant {p} not found in the restaker registry",
                        ));
                    }
                }
                out
            };
            relevant_jobs.push(JobInitMetadata {
                role_type,
                job_type: job.job_type,
                phase1_job,
                participants_role_ids,
                task_id,
                retry_id,
                now,
                job_id,
                at: notification.hash,
            });
        }

        for relevant_job in relevant_jobs {
            let task_id = relevant_job.task_id;
            let retry_id = relevant_job.retry_id;
            self.protocol.logger().trace(format!(
                "Creating job for task {task_id} with retry id {retry_id}",
                task_id = hex::encode(task_id),
                retry_id = retry_id
            ));
            match self
                .protocol
                .create_next_job(relevant_job, &self.job_manager)
                .await
            {
                Ok(params) => {
                    match self
                        .protocol
                        .create(0, now, retry_id, task_id, params)
                        .await
                    {
                        Ok(job) => {
                            let (remote, protocol) = job;
                            if let Err(err) = self.job_manager.push_task(
                                task_id,
                                false,
                                Arc::new(remote),
                                protocol,
                            ) {
                                self.protocol
                                    .process_error(
                                        Error::WorkManagerError { err },
                                        &self.job_manager,
                                    )
                                    .await;
                            }
                        }

                        Err(err) => {
                            self.protocol
                                .logger()
                                .error(format!("Failed to create async protocol: {err:?}"));
                        }
                    }
                }

                Err(Error::ParticipantNotSelected { id, reason }) => {
                    self.protocol.logger().debug(format!("Participant {id} not selected for job {task_id} with retry id {retry_id} because {reason}", id = id, task_id = hex::encode(task_id), retry_id = retry_id, reason = reason));
                }

                Err(err) => {
                    self.protocol
                        .logger()
                        .error(format!("Failed to generate job parameters: {err:?}"));
                }
            }
        }

        // Poll jobs on each finality notification if we're using manual polling.
        // This helps synchronize the actions of nodes in the network
        if self.job_manager.poll_method() == PollMethod::Manual {
            self.job_manager.poll();
        }

        Ok(())
    }

    async fn process_protocol_message(
        &self,
        message: Self::ProtocolMessage,
    ) -> Result<(), Self::Error> {
        self.job_manager
            .deliver_message(message)
            .map(|_| ())
            .map_err(|err| Error::WorkManagerError { err })
    }

    async fn process_error(&self, error: Self::Error) {
        self.protocol.process_error(error, &self.job_manager).await
    }
}

pub type Job = (AsyncProtocolRemote, BuiltExecutableJobWrapper);

#[async_trait]
pub trait GadgetProtocol<C: ClientWithApi>: AsyncProtocol + Send + Sync {
    /// Given an input of a valid and relevant job, return the parameters needed to start the async protocol
    /// Note: the parameters returned must be relevant to the `AsyncProtocol` implementation of this protocol
    ///
    /// In case the participant is not selected for some reason, return an [`Error::ParticipantNotSelected`]
    async fn create_next_job(
        &self,
        job: JobInitMetadata,
        work_manager: &ProtocolWorkManager<WorkManager>,
    ) -> Result<<Self as AsyncProtocol>::AdditionalParams, Error>;

    /// Process an error that may arise from the work manager, async protocol, or the executor
    async fn process_error(&self, error: Error, job_manager: &ProtocolWorkManager<WorkManager>);
    /// The account ID of this node. Jobs queried will be filtered by this account ID
    fn account_id(&self) -> &sr25519::Public;

    /// The Protocol Name.
    /// Used for logging and debugging purposes
    fn name(&self) -> String;
    /// Filter queried jobs by role type.
    /// ## Example
    ///
    /// ```rust,ignore
    /// fn role_filter(&self, role: RoleType) -> bool {
    ///   matches!(role, RoleType::Tss(ThresholdSignatureRoleType::ZengoGG20Secp256k1))
    /// }
    /// ```
    fn role_filter(&self, role: roles::RoleType) -> bool;

    /// Filter queried jobs by Job type & Phase.
    /// ## Example
    ///
    /// ```rust,ignore
    /// fn phase_filter(&self, job: JobType<AccountId, MaxParticipants, MaxSubmissionLen>) -> bool {
    ///   matches!(job, JobType::DKGTSSPhaseOne(_))
    /// }
    /// ```
    fn phase_filter(
        &self,
        job: jobs::JobType<AccountId32, jobs::MaxParticipants, jobs::MaxSubmissionLen>,
    ) -> bool;
    fn client(&self) -> JobsClient<C>;
    fn logger(&self) -> DebugLogger;
    fn get_work_manager_config(&self) -> WorkManagerConfig {
        Default::default()
    }
}<|MERGE_RESOLUTION|>--- conflicted
+++ resolved
@@ -127,7 +127,6 @@
                 jobs::JobType::ZkSaaSPhaseTwo(p) => roles::RoleType::ZkSaaS(p.role_type.clone()),
             };
             // Job is not for this role
-<<<<<<< HEAD
             if !self.protocol.role_filter(role_type.clone()) {
                 self.protocol.logger().trace(
                     format!(
@@ -137,15 +136,10 @@
                         role_type
                     )
                 );
-=======
-            if !self.protocol.role_filter(job.job_type.get_role_type()) {
-                // self.protocol.logger().trace(format!("[{}] The job {} requested for initialization is not for this role {:?}, skipping submission", self.protocol.name(), job.job_id, job.job_type.get_role_type()));
->>>>>>> 3010e4f0
                 continue;
             }
             // Job is not for this phase
             if !self.protocol.phase_filter(job.job_type.clone()) {
-<<<<<<< HEAD
                 self.protocol.logger().trace(
                     format!(
                         "[{}] The job {} requested for initialization is not for this phase {:?}, skipping submission",
@@ -154,9 +148,6 @@
                         job.job_type
                     )
                 );
-=======
-                // self.protocol.logger().trace(format!("[{}] The job {} requested for initialization is not for this phase {:?}, skipping submission", self.protocol.name(), job.job_id, job.job_type));
->>>>>>> 3010e4f0
                 continue;
             }
 

--- conflicted
+++ resolved
@@ -3,26 +3,6 @@
 version = "0.1.0"
 edition = "2021"
 
-<<<<<<< HEAD
-=======
-# See more keys and their definitions at https://doc.rust-lang.org/cargo/reference/manifest.html
-
-[features]
-default = [
-    "std"
-]
-
-std = [
-    "sp-api/std",
-    "tangle-primitives/std",
-    "pallet-jobs-rpc-runtime-api/std"
-]
-
-mainnet = [
-    "tangle-mainnet-runtime"
-]
-
->>>>>>> 346c4ad9
 [dependencies]
 gadget-core = { workspace = true, features = ["substrate"] }
 tokio = { workspace = true }
@@ -48,28 +28,18 @@
 sc-network-common = { workspace = true }
 sc-network-sync = { workspace = true }
 
-<<<<<<< HEAD
-tangle-primitives = { workspace = true }
-pallet-jobs-rpc-runtime-api = { workspace = true }
-
-tangle-mainnet-runtime = { workspace = true, optional = true }
-tangle-testnet-runtime = { workspace = true, optional = true }
+tangle-primitives = { workspace = true, features = ["std"] }
+tangle-testnet-runtime = { workspace = true, features = ["std"] }
+tangle-mainnet-runtime = { workspace = true, optional = true, features = ["std"] }
+pallet-jobs-rpc-runtime-api = { workspace = true, features = ["std"] }
 
 [features]
 default = [
     "std",
-    "mainnet",
 ]
 std = [
     "sp-api/std",
     "tangle-primitives/std",
     "pallet-jobs-rpc-runtime-api/std"
 ]
-mainnet = ["tangle-mainnet-runtime"]
-testnet = ["tangle-testnet-runtime"]
-=======
-tangle-primitives = { workspace = true, features = ["std"] }
-tangle-testnet-runtime = { workspace = true, features = ["std"] }
-tangle-mainnet-runtime = { workspace = true, optional = true, features = ["std"] }
-pallet-jobs-rpc-runtime-api = { workspace = true, features = ["std"] }
->>>>>>> 346c4ad9
+mainnet = ["tangle-mainnet-runtime"]
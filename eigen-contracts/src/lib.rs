--- conflicted
+++ resolved
@@ -117,10 +117,7 @@
     #[allow(missing_docs)]
     #[sol(rpc)]
     EigenStrategy,
-<<<<<<< HEAD
     "out/EigenStrategy.sol/EigenStrategy.json"
-=======
-    "lib/eigenlayer-contracts/out/EigenStrategy.sol/EigenStrategy.json"
 );
 
 sol!(
@@ -163,5 +160,4 @@
     #[sol(rpc)]
     ERC20Mock,
     "lib/eigenlayer-contracts/out/ERC20Mock.sol/ERC20Mock.json"
->>>>>>> c6d93a0a
 );
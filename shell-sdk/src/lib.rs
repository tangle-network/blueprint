pub mod config;
pub mod entry;
pub mod keystore;
pub mod network;
pub mod shell;

pub use config::*;
pub use entry::run_shell_for_protocol;
pub use gadget_common::prelude::*;
pub use gadget_core::gadget::general::Client;
pub use shell::generate_node_input;

pub mod prelude {
    pub use crate::async_trait;
    pub use crate::protocol;
    pub use crate::BuiltExecutableJobWrapper;
    pub use crate::ClientWithApi;
    pub use crate::DebugLogger;
    pub use crate::ECDSAKeyStore;
    pub use crate::FullProtocolConfig;
    pub use crate::JobError;
    pub use crate::JobsClient;
    pub use crate::KeystoreBackend;
    pub use crate::Mutex;
    pub use crate::Network;
    pub use crate::NodeInput;
    pub use crate::PalletSubmitter;
    pub use crate::ProtocolWorkManager;
    pub use crate::SendFuture;
    pub use crate::TangleProtocolMessage;
    pub use crate::TangleWorkManager;
    pub use crate::UnboundedReceiver;
    pub use crate::WorkManagerInterface;
    pub use gadget_common::full_protocol::SharedOptional;

<<<<<<< HEAD
    pub use gadget_common::gadget::tangle::JobInitMetadata;
=======
    pub use gadget_common::gadget::tangle::TangleInitMetadata;
>>>>>>> f6753434
    pub use gadget_common::prelude::InMemoryBackend;
    pub use gadget_common::tangle_runtime::AccountId32;
    pub use gadget_common::tangle_runtime::MaxAdditionalParamsLen;
    pub use gadget_common::tangle_runtime::MaxParticipants;
    pub use gadget_common::tangle_runtime::MaxSubmissionLen;
    pub use gadget_common::tangle_runtime::{jobs, RoleType};
    pub use gadget_common::Error;
    pub use gadget_common::{generate_protocol, generate_setup_and_run_command};
    pub use std::sync::Arc;
    pub use tangle_subxt::tangle_testnet_runtime::api::runtime_types::tangle_primitives::roles;

    pub use color_eyre;
    pub use pallet_dkg;
    pub use pallet_jobs;
    pub use pallet_jobs_rpc_runtime_api;
    pub use pallet_zksaas;
    pub use tangle_primitives;
    pub use tangle_subxt;
}

/// Should be put inside the main.rs file of the protocol repository
#[macro_export]
macro_rules! generate_shell_binary {
    ($entry_point:path, $keystore:path, $n_protocols:expr, $($role_type:expr),*) => {
        #[gadget_io::tokio::main]
        async fn main() -> color_eyre::Result<()> {
            $crate::run_shell_for_protocol(vec![$($role_type),*], $n_protocols, $keystore, $entry_point).await?;
            Ok(())
        }
    };
}<|MERGE_RESOLUTION|>--- conflicted
+++ resolved
@@ -33,11 +33,7 @@
     pub use crate::WorkManagerInterface;
     pub use gadget_common::full_protocol::SharedOptional;
 
-<<<<<<< HEAD
-    pub use gadget_common::gadget::tangle::JobInitMetadata;
-=======
     pub use gadget_common::gadget::tangle::TangleInitMetadata;
->>>>>>> f6753434
     pub use gadget_common::prelude::InMemoryBackend;
     pub use gadget_common::tangle_runtime::AccountId32;
     pub use gadget_common::tangle_runtime::MaxAdditionalParamsLen;

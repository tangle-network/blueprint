use clap::Args;
use std::path::PathBuf;

#[derive(Args, Debug, Clone, Default)]
#[group(id = "source", required = false, multiple = false)]
pub struct Source {
    #[command(flatten)]
    repo: Option<RepoArgs>,

    #[arg(short, long, group = "source")]
    path: Option<PathBuf>,
}

#[derive(Args, Debug, Clone)]
#[group(requires = "repo")]
pub struct RepoArgs {
    #[arg(short, long, required = false, group = "source")]
    repo: String,
    #[arg(short, long)]
    branch: Option<String>,
    #[arg(short, long, conflicts_with = "branch")]
    tag: Option<String>,
}

impl From<Source> for Option<cargo_generate::TemplatePath> {
    fn from(value: Source) -> Self {
        let mut template_path = cargo_generate::TemplatePath::default();

        match value {
            Source {
                repo: Some(repo_args),
                ..
            } => {
                template_path.git = Some(repo_args.repo);
                template_path.branch = repo_args.branch;
                template_path.tag = repo_args.tag;
                Some(template_path)
            }
            Source {
                path: Some(path), ..
            } => {
                template_path.path = Some(path.to_string_lossy().into());
                Some(template_path)
            }
            Source {
                repo: None,
                path: None,
            } => None,
        }
    }
}

pub fn new_blueprint(name: String, source: Option<Source>) {
    println!("Generating blueprint with name: {}", name);

    let source = source.unwrap_or_default();
    let template_path_opt: Option<cargo_generate::TemplatePath> = source.into();

<<<<<<< HEAD
    let template_path = match template_path_opt {
        Some(tp) => tp,
        None => {
            // TODO: Interactive selection (#352)
            cargo_generate::TemplatePath {
                git: Some(String::from(
                    "https://github.com/tangle-network/blueprint-template/",
                )),
                branch: Some(String::from("main")),
                ..Default::default()
            }
        }
    };
=======
    let template_path = template_path_opt.unwrap_or_else(|| {
        // TODO: Interactive selection (#352)
        cargo_generate::TemplatePath {
            git: Some(String::from(
                "https://github.com/tangle-network/blueprint-template/",
            )),
            branch: Some(String::from("main")),
            ..Default::default()
        }
    });
>>>>>>> 1a02dfd3

    let path = cargo_generate::generate(cargo_generate::GenerateArgs {
        template_path,
        list_favorites: false,
        name: Some(name.to_string()),
        force: false,
        verbose: false,
        template_values_file: None,
        silent: false,
        config: None,
        vcs: Some(cargo_generate::Vcs::Git),
        lib: false,
        bin: true,
        ssh_identity: None,
        define: Default::default(),
        init: false,
        destination: None,
        force_git_init: false,
        allow_commands: false,
        overwrite: false,
        skip_submodules: false,
        other_args: Default::default(),
    });

    match path {
        Ok(path) => {
            println!("Blueprint generated at: {}", path.display());
        }
        Err(e) => {
            eprintln!("Error generating blueprint: {}", e);
        }
    }
}<|MERGE_RESOLUTION|>--- conflicted
+++ resolved
@@ -56,21 +56,6 @@
     let source = source.unwrap_or_default();
     let template_path_opt: Option<cargo_generate::TemplatePath> = source.into();
 
-<<<<<<< HEAD
-    let template_path = match template_path_opt {
-        Some(tp) => tp,
-        None => {
-            // TODO: Interactive selection (#352)
-            cargo_generate::TemplatePath {
-                git: Some(String::from(
-                    "https://github.com/tangle-network/blueprint-template/",
-                )),
-                branch: Some(String::from("main")),
-                ..Default::default()
-            }
-        }
-    };
-=======
     let template_path = template_path_opt.unwrap_or_else(|| {
         // TODO: Interactive selection (#352)
         cargo_generate::TemplatePath {
@@ -81,7 +66,6 @@
             ..Default::default()
         }
     });
->>>>>>> 1a02dfd3
 
     let path = cargo_generate::generate(cargo_generate::GenerateArgs {
         template_path,

#[cfg(feature = "vm-debug")]
mod vm;

use crate::command::deploy::mbsm::deploy_mbsm_if_needed;
use crate::command::deploy::tangle::deploy_tangle;
use crate::command::register::register;
use blueprint_chain_setup::tangle::testnet::SubstrateNode;
use blueprint_clients::tangle::client::TangleClient;
use blueprint_crypto::sp_core::{SpEcdsa, SpSr25519};
use blueprint_crypto::tangle_pair_signer::TanglePairSigner;
use blueprint_keystore::backends::Backend;
use blueprint_keystore::{Keystore, KeystoreConfig};
use blueprint_manager::blueprint_auth::db::RocksDb;
use blueprint_manager::config::{AuthProxyOpts, BlueprintManagerConfig};
use blueprint_manager::executor::run_auth_proxy;
use blueprint_manager::rt::service::Service;
use blueprint_manager::sources::{BlueprintArgs, BlueprintEnvVars};
use blueprint_runner::config::{BlueprintEnvironment, Protocol, SupportedChains};
use std::future;
use std::io;
use std::path::{Path, PathBuf};
use std::pin::Pin;
use tokio::task::{JoinError, JoinHandle};
use tracing::{error, info};
use url::Url;

async fn setup_tangle_node(
    tmp_path: &Path,
    mut http_rpc_url: Option<Url>,
    mut ws_rpc_url: Option<Url>,
) -> color_eyre::Result<(Option<SubstrateNode>, Url, Url)> {
    let mut node = None;
    if http_rpc_url.is_none() || ws_rpc_url.is_none() {
        info!("Spawning Tangle node");

        match blueprint_chain_setup::tangle::run(blueprint_chain_setup::tangle::NodeConfig::new(
            false,
        ))
        .await
        {
            Ok(tangle) => {
                let http = format!("http://127.0.0.1:{}", tangle.ws_port());
                let ws = format!("ws://127.0.0.1:{}", tangle.ws_port());

                info!("Tangle node running on {http} / {ws}");

                http_rpc_url = Some(Url::parse(&http)?);
                ws_rpc_url = Some(Url::parse(&ws)?);

                node = Some(tangle);
            }
            Err(e) => {
                error!("Failed to setup local Tangle node: {e}");
                return Err(e.into());
            }
        }
    }

    let http = http_rpc_url.unwrap();
    let ws = ws_rpc_url.unwrap();

    let alice_keystore_config = KeystoreConfig::new().fs_root(tmp_path.join("keystore"));
    let alice_keystore = Keystore::new(alice_keystore_config)?;

    let alice_sr25519_public = alice_keystore.first_local::<SpSr25519>()?;
    let alice_sr25519_pair = alice_keystore.get_secret::<SpSr25519>(&alice_sr25519_public)?;
    let alice_sr25519_signer = TanglePairSigner::new(alice_sr25519_pair.0);

    let alice_ecdsa_public = alice_keystore.first_local::<SpEcdsa>()?;
    let alice_ecdsa_pair = alice_keystore.get_secret::<SpEcdsa>(&alice_ecdsa_public)?;
    let alice_ecdsa_signer = TanglePairSigner::new(alice_ecdsa_pair.0);
    let alice_alloy_key = alice_ecdsa_signer
        .alloy_key()
        .map_err(|e| color_eyre::Report::msg(format!("Failed to get Alice's Alloy key: {}", e)))?;

    let mut env = BlueprintEnvironment::default();
    env.http_rpc_endpoint = http.clone();
    env.ws_rpc_endpoint = ws.clone();
    let alice_client = TangleClient::with_keystore(env, alice_keystore).await?;

    deploy_mbsm_if_needed(
        ws.clone(),
        &alice_client,
        &alice_sr25519_signer,
        alice_alloy_key.clone(),
    )
    .await?;

    Ok((node, http, ws))
}

pub struct PtyIo {
    pub stdin_to_pty: JoinHandle<io::Result<()>>,
    pub pty_to_stdout: JoinHandle<io::Result<()>>,
}

/// Spawns a Tangle testnet and virtual machine for the given blueprint
///
/// # Errors
///
/// * Unable to spawn/connect to the Tangle node
///
/// See also:
///
/// * [`deploy_mbsm_if_needed()`]
/// * [`NetworkManager::new()`]
/// * [`run_auth_proxy()`]
/// * [`register()`]
/// * [`Service::new()`]
/// * [`Service::start()`]
#[allow(
    clippy::too_many_arguments,
    clippy::missing_panics_doc,
    clippy::large_futures
)]
pub async fn execute(
    http_rpc_url: Option<Url>,
    ws_rpc_url: Option<Url>,
    manifest_path: PathBuf,
    package: Option<String>,
    #[allow(unused_variables)] id: u32,
    service_name: String,
    binary: PathBuf,
    protocol: Protocol,
    #[cfg(feature = "vm-debug")] _verify_network_connection: bool,
    #[cfg(feature = "vm-debug")] no_vm: bool,
) -> color_eyre::Result<()> {
    #[cfg(not(feature = "vm-debug"))]
    #[allow(unused)]
    let no_vm = true;

    let mut manager_config = BlueprintManagerConfig::default();

<<<<<<< HEAD
    if !no_vm {
        check_net_admin_capability()?;
    }
=======
    #[cfg(feature = "vm-debug")]
    check_net_admin_capability()?;
>>>>>>> b7cbf514

    let tmp = tempfile::tempdir()?;
    manager_config.data_dir = tmp.path().join("data");
    manager_config.cache_dir = tmp.path().join("cache");
    manager_config.runtime_dir = tmp.path().join("runtime");
    manager_config.keystore_uri = tmp.path().join("keystore").to_string_lossy().into();

    manager_config.verify_directories_exist()?;

    blueprint_testing_utils::tangle::keys::inject_tangle_key(
        &manager_config.keystore_uri,
        "//Alice",
    )?;

    let (_node, http, ws) = setup_tangle_node(tmp.path(), http_rpc_url, ws_rpc_url).await?;
    Box::pin(deploy_tangle(
        http.to_string(),
        ws.to_string(),
        package,
        false,
        Some(PathBuf::from(&manager_config.keystore_uri)),
        manifest_path,
    ))
    .await?;
    register(ws.to_string(), 0, manager_config.keystore_uri.clone(), "").await?;

    let (db, auth_proxy_task) =
        run_auth_proxy(manager_config.data_dir.clone(), AuthProxyOpts::default()).await?;

    let args = BlueprintArgs::new(&manager_config);
    let env = BlueprintEnvVars {
        http_rpc_endpoint: http,
        ws_rpc_endpoint: ws,
        keystore_uri: manager_config.keystore_uri.clone(),
        data_dir: manager_config.data_dir.clone(),
        blueprint_id: 0,
        service_id: 0,
        protocol,
        chain: Some(SupportedChains::LocalTestnet),
        bootnodes: String::new(),
        registration_mode: false,
        // Set later
        bridge_socket_path: None,
    };

    #[allow(unused_mut, unused_variables)]
    let mut network_interface: Option<String> = None;
    let (mut service, pty_io) = if no_vm {
        let service = setup_without_vm(manager_config, &service_name, binary, db, env, args)?;
        (service, None)
    } else {
        #[cfg(not(feature = "vm-debug"))]
        unreachable!();

        #[cfg(feature = "vm-debug")]
        {
            let (service, pty) = vm::setup_with_vm(
                &mut manager_config,
                &service_name,
                id,
                binary,
                db,
                env,
                args,
            )
            .await?;

            network_interface = manager_config.network_interface.clone();

            (service, Some(pty))
        }
    };

    // TODO: Check is_alive
    let _is_alive = Box::pin(service.start().await?.unwrap());

    let stdin_task: Pin<Box<dyn Future<Output = Result<io::Result<()>, JoinError>>>>;
    let stdout_task: Pin<Box<dyn Future<Output = Result<io::Result<()>, JoinError>>>>;
    if let Some(PtyIo {
        stdin_to_pty,
        pty_to_stdout,
    }) = pty_io
    {
        stdin_task = Box::pin(stdin_to_pty);
        stdout_task = Box::pin(pty_to_stdout);
    } else {
        stdin_task = Box::pin(future::pending());
        stdout_task = Box::pin(future::pending());
    }

    tokio::select! {
        _ = tokio::signal::ctrl_c() => {}
        _ = auth_proxy_task => {
            error!("Auth proxy shutdown");
        },
        res = stdin_task => {
            error!("stdin task died: {res:?}");
        },
        res = stdout_task => {
            error!("stdout task died: {res:?}");
        },
    }

    let shutdown_res = service.shutdown().await;

    #[cfg(feature = "vm-debug")]
    if !no_vm {
        vm::vm_shutdown(network_interface.as_deref().unwrap()).await?;
    }

    shutdown_res.map_err(Into::into)
}

fn setup_without_vm(
    manager_config: BlueprintManagerConfig,
    service_name: &str,
    binary: PathBuf,
    db: RocksDb,
    env: BlueprintEnvVars,
    args: BlueprintArgs,
) -> color_eyre::Result<Service> {
    let service = Service::new_native(
        db,
        manager_config.runtime_dir,
        service_name,
        binary,
        env,
        args,
    )?;
    Ok(service)
}<|MERGE_RESOLUTION|>--- conflicted
+++ resolved
@@ -131,15 +131,11 @@
 
     let mut manager_config = BlueprintManagerConfig::default();
 
-<<<<<<< HEAD
+   #[cfg(feature = "vm-debug")]
     if !no_vm {
         check_net_admin_capability()?;
     }
-=======
-    #[cfg(feature = "vm-debug")]
-    check_net_admin_capability()?;
->>>>>>> b7cbf514
-
+    
     let tmp = tempfile::tempdir()?;
     manager_config.data_dir = tmp.path().join("data");
     manager_config.cache_dir = tmp.path().join("cache");

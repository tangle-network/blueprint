use blueprint_clients::tangle::client::OnlineClient;
use blueprint_core::info;
use blueprint_crypto::sp_core::SpSr25519;
use blueprint_crypto::tangle_pair_signer::TanglePairSigner;
use blueprint_keystore::backends::Backend;
use blueprint_keystore::{Keystore, KeystoreConfig};
use blueprint_runner::tangle::config::decompress_pubkey;
use blueprint_tangle_extra::serde::new_bounded_string;
use color_eyre::Result;
use dialoguer::console::style;
use tangle_subxt::subxt::tx::Signer;
use tangle_subxt::tangle_testnet_runtime::api;

/// Registers a blueprint.
///
/// # Arguments
///
/// * `ws_rpc_url` - WebSocket RPC URL for the Tangle Network
/// * `blueprint_id` - ID of the blueprint to register
/// * `keystore_uri` - URI for the keystore
///
/// # Errors
///
/// Returns an error if:
/// * Failed to connect to the Tangle Network
/// * Failed to sign or submit the transaction
/// * Transaction failed
/// * Missing ECDSA key
///
/// # Panics
///
/// Panics if:
/// * Failed to create keystore
/// * Failed to get keys from keystore
pub async fn register(
    ws_rpc_url: String,
    blueprint_id: u64,
    keystore_uri: String,
    rpc_address: impl AsRef<str>,
    // keystore_password: Option<String>, // TODO: Add keystore password support
) -> Result<()> {
    let client = OnlineClient::from_url(ws_rpc_url.clone()).await?;

    let config = KeystoreConfig::new().fs_root(keystore_uri.clone());
    let keystore = Keystore::new(config).expect("Failed to create keystore");
    let public = keystore
        .first_local::<SpSr25519>()
        .map_err(|e| color_eyre::eyre::eyre!("Failed to get public key: {}", e))?;
    let pair = keystore
        .get_secret::<SpSr25519>(&public)
        .map_err(|e| color_eyre::eyre::eyre!("Failed to get secret key: {}", e))?;
    let signer = TanglePairSigner::new(pair.0);

    // Get the account ID from the signer for display
    let account_id = signer.account_id();
    println!(
        "{}",
        style(format!(
            "Starting registration process for Operator ID: {}",
            account_id
        ))
        .cyan()
    );

    let ecdsa_public = keystore
        .first_local::<blueprint_crypto::sp_core::SpEcdsa>()
        .map_err(|e| color_eyre::eyre::eyre!("Missing ECDSA key: {}", e))?;

    let preferences =
        tangle_subxt::tangle_testnet_runtime::api::services::calls::types::register::Preferences {
            key: decompress_pubkey(&ecdsa_public.0.0).unwrap(),
<<<<<<< HEAD
            rpc_address: new_bounded_string(""),
=======
            rpc_address: new_bounded_string(rpc_address.as_ref()),
>>>>>>> 451788ea
        };

    info!("Joining operators...");
    let join_call = api::tx()
        .multi_asset_delegation()
        .join_operators(1_000_000_000_000_000);
    let join_res = client
        .tx()
        .sign_and_submit_then_watch_default(&join_call, &signer)
        .await?;

    // Wait for finalization instead of just in-block
    let events = join_res.wait_for_finalized_success().await?;
    info!("Successfully joined operators with events: {:?}", events);

    println!(
        "{}",
        style(format!(
            "PreRegistering for blueprint with ID: {}...",
            blueprint_id
        ))
        .cyan()
    );

    let preregister_call = api::tx().services().pre_register(blueprint_id);
    let preregister_res = client
        .tx()
        .sign_and_submit_then_watch_default(&preregister_call, &signer)
        .await?;

    // Wait for finalization instead of just in-block
    let events = preregister_res.wait_for_finalized_success().await?;
    info!(
        "Successfully preregistered for blueprint with ID: {} with events: {:?}",
        blueprint_id, events
    );

    println!(
        "{}",
        style(format!("Registering for blueprint ID: {}...", blueprint_id)).cyan()
    );
    let registration_args = tangle_subxt::tangle_testnet_runtime::api::services::calls::types::register::RegistrationArgs::new();
    let register_call =
        api::tx()
            .services()
            .register(blueprint_id, preferences, registration_args, 0);
    let register_res = client
        .tx()
        .sign_and_submit_then_watch_default(&register_call, &signer)
        .await?;

    // Wait for finalization instead of just in-block
    let events = register_res.wait_for_finalized_success().await?;
    info!(
        "Successfully registered for blueprint with ID: {} with events: {:?}",
        blueprint_id, events
    );

    // Verify registration by querying the latest block
    println!("{}", style("Verifying registration...").cyan());
    let latest_block = client.blocks().at_latest().await?;
    let latest_block_hash = latest_block.hash();
    info!("Latest block: {:?}", latest_block.number());

    // Create a TangleServicesClient to query operator blueprints
    let services_client =
        blueprint_clients::tangle::services::TangleServicesClient::new(client.clone());

    info!("Querying blueprints for account: {:?}", account_id);

    // Query operator blueprints at the latest block
    let block_hash = latest_block_hash.0;
    let blueprints = services_client
        .query_operator_blueprints(block_hash, account_id.clone())
        .await?;

    info!("Found {} blueprints for operator", blueprints.len());
    for (i, blueprint) in blueprints.iter().enumerate() {
        info!("Blueprint {}: {:?}", i, blueprint);
    }

    println!("{}", style("Registration process completed").green());
    Ok(())
}<|MERGE_RESOLUTION|>--- conflicted
+++ resolved
@@ -69,11 +69,7 @@
     let preferences =
         tangle_subxt::tangle_testnet_runtime::api::services::calls::types::register::Preferences {
             key: decompress_pubkey(&ecdsa_public.0.0).unwrap(),
-<<<<<<< HEAD
-            rpc_address: new_bounded_string(""),
-=======
             rpc_address: new_bounded_string(rpc_address.as_ref()),
->>>>>>> 451788ea
         };
 
     info!("Joining operators...");

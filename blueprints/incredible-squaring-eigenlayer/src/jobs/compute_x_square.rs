#![allow(dead_code)]
use crate::contexts::client::SignedTaskResponse;
use crate::contexts::x_square::EigenSquareContext;
use crate::{IncredibleSquaringTaskManager, INCREDIBLE_SQUARING_TASK_MANAGER_ABI_STRING};
use alloy_primitives::keccak256;
use alloy_primitives::{Bytes, U256};
use alloy_sol_types::SolType;
use ark_bn254::Fq;
use ark_ff::{BigInteger, PrimeField};
use color_eyre::Result;
<<<<<<< HEAD
use eigensdk::crypto_bls::{BlsKeyPair, OperatorId};
use gadget_sdk::keystore::BackendExt;
=======
use eigensdk::crypto_bls::BlsKeyPair;
use eigensdk::crypto_bls::OperatorId;
use gadget_sdk::event_listener::evm::contracts::EvmContractEventListener;
>>>>>>> 7ae33035
use gadget_sdk::{error, info, job};
use std::{convert::Infallible, ops::Deref};
use IncredibleSquaringTaskManager::TaskResponse;

/// Returns x^2 saturating to [`u64::MAX`] if overflow occurs.
#[job(
    id = 0,
    params(number_to_be_squared, task_created_block, quorum_numbers, quorum_threshold_percentage, task_index),
    event_listener(
<<<<<<< HEAD
        listener = EvmContractEventListener<EigenSquareContext>(
            instance = IncredibleSquaringTaskManager,
            abi = INCREDIBLE_SQUARING_TASK_MANAGER_ABI_STRING,
        ),
        event = IncredibleSquaringTaskManager::NewTaskCreated,
=======
        listener = EvmContractEventListener<IncredibleSquaringTaskManager::NewTaskCreated>,
        instance = IncredibleSquaringTaskManager,
        abi = INCREDIBLE_SQUARING_TASK_MANAGER_ABI_STRING,
>>>>>>> 7ae33035
        pre_processor = convert_event_to_inputs,
    ),
)]
pub async fn xsquare_eigen(
    ctx: EigenSquareContext,
    number_to_be_squared: U256,
    task_created_block: u32,
    quorum_numbers: Bytes,
    quorum_threshold_percentage: u8,
    task_index: u32,
<<<<<<< HEAD
) -> Result<u32, Infallible> {
    let client = ctx.client.clone();
    let env = ctx.env.clone();

=======
) -> std::result::Result<u32, Infallible> {
>>>>>>> 7ae33035
    // Calculate our response to job
    let task_response = TaskResponse {
        referenceTaskIndex: task_index,
        numberSquared: number_to_be_squared.saturating_pow(U256::from(2u32)),
    };

    let bls_key_pair = match env.keystore() {
        Ok(keystore) => {
            let pair = keystore.bls_bn254_key();
            match pair {
                Ok(pair) => pair,
                Err(e) => {
                    error!("Failed to get BLS key pair: {:#?}", e);
                    return Ok(1);
                }
            }
        }
        Err(e) => {
            error!("Failed to get keystore: {:#?}", e);
            return Ok(1);
        }
    };

    let operator_id: OperatorId = operator_id_from_key(bls_key_pair.clone());

    // Sign the Hashed Message and send it to the BLS Aggregator
    let msg_hash = keccak256(<TaskResponse as SolType>::abi_encode(&task_response));
    let signed_response = SignedTaskResponse {
        task_response,
        signature: bls_key_pair.sign_message(msg_hash.as_ref()),
        operator_id,
    };

    info!(
        "Sending signed task response to BLS Aggregator: {:#?}",
        signed_response
    );
    if let Err(e) = client.send_signed_task_response(signed_response).await {
        error!("Failed to send signed task response: {:?}", e);
        return Ok(0);
    }

    Ok(1)
}

/// Generate the Operator ID from the BLS Keypair
pub fn operator_id_from_key(key: BlsKeyPair) -> OperatorId {
    let pub_key = key.public_key();
    let pub_key_affine = pub_key.g1();

    let x_int: num_bigint::BigUint = pub_key_affine.x.into();
    let y_int: num_bigint::BigUint = pub_key_affine.y.into();

    let x_bytes = x_int.to_bytes_be();
    let y_bytes = y_int.to_bytes_be();

    keccak256([x_bytes, y_bytes].concat())
}

/// Converts the event to inputs.
///
/// Uses a tuple to represent the return type because
/// the macro will index all values in the #[job] function
/// and parse the return type by the index.
pub async fn convert_event_to_inputs(
    (event, _log): (
        IncredibleSquaringTaskManager::NewTaskCreated,
        alloy_rpc_types::Log,
    ),
) -> Result<(U256, u32, Bytes, u8, u32), gadget_sdk::Error> {
    let task_index = event.taskIndex;
    let number_to_be_squared = event.task.numberToBeSquared;
    let task_created_block = event.task.taskCreatedBlock;
    let quorum_numbers = event.task.quorumNumbers;
    let quorum_threshold_percentage = event.task.quorumThresholdPercentage.try_into().unwrap();
    Ok((
        number_to_be_squared,
        task_created_block,
        quorum_numbers,
        quorum_threshold_percentage,
        task_index,
    ))
}

/// Helper for converting a PrimeField to its U256 representation for Ethereum compatibility
/// (U256 reads data as big endian)
pub fn point_to_u256(point: Fq) -> U256 {
    let point = point.into_bigint();
    let point_bytes = point.to_bytes_be();
    U256::from_be_slice(&point_bytes[..])
}<|MERGE_RESOLUTION|>--- conflicted
+++ resolved
@@ -8,14 +8,9 @@
 use ark_bn254::Fq;
 use ark_ff::{BigInteger, PrimeField};
 use color_eyre::Result;
-<<<<<<< HEAD
-use eigensdk::crypto_bls::{BlsKeyPair, OperatorId};
-use gadget_sdk::keystore::BackendExt;
-=======
 use eigensdk::crypto_bls::BlsKeyPair;
 use eigensdk::crypto_bls::OperatorId;
 use gadget_sdk::event_listener::evm::contracts::EvmContractEventListener;
->>>>>>> 7ae33035
 use gadget_sdk::{error, info, job};
 use std::{convert::Infallible, ops::Deref};
 use IncredibleSquaringTaskManager::TaskResponse;
@@ -25,17 +20,9 @@
     id = 0,
     params(number_to_be_squared, task_created_block, quorum_numbers, quorum_threshold_percentage, task_index),
     event_listener(
-<<<<<<< HEAD
-        listener = EvmContractEventListener<EigenSquareContext>(
-            instance = IncredibleSquaringTaskManager,
-            abi = INCREDIBLE_SQUARING_TASK_MANAGER_ABI_STRING,
-        ),
-        event = IncredibleSquaringTaskManager::NewTaskCreated,
-=======
-        listener = EvmContractEventListener<IncredibleSquaringTaskManager::NewTaskCreated>,
+        listener = EvmContractEventListener<EigenSquareContext, IncredibleSquaringTaskManager::NewTaskCreated>,
         instance = IncredibleSquaringTaskManager,
         abi = INCREDIBLE_SQUARING_TASK_MANAGER_ABI_STRING,
->>>>>>> 7ae33035
         pre_processor = convert_event_to_inputs,
     ),
 )]
@@ -46,14 +33,10 @@
     quorum_numbers: Bytes,
     quorum_threshold_percentage: u8,
     task_index: u32,
-<<<<<<< HEAD
-) -> Result<u32, Infallible> {
+) -> std::result::Result<u32, Infallible> {
     let client = ctx.client.clone();
     let env = ctx.env.clone();
 
-=======
-) -> std::result::Result<u32, Infallible> {
->>>>>>> 7ae33035
     // Calculate our response to job
     let task_response = TaskResponse {
         referenceTaskIndex: task_index,

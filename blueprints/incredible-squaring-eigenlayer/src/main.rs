use alloy_network::EthereumWallet;
use alloy_primitives::{address, Address, Bytes, FixedBytes, U256};
use alloy_provider::ProviderBuilder;
use alloy_signer_local::PrivateKeySigner;
use color_eyre::{eyre::eyre, Result};
use eigensdk::client_avsregistry::writer::AvsRegistryChainWriter;
use eigensdk::client_elcontracts::reader::ELChainReader;
use eigensdk::client_elcontracts::writer::ELChainWriter;
use eigensdk::crypto_bls::BlsKeyPair;
use eigensdk::logging::get_test_logger;
use eigensdk::types::operator::Operator;
use gadget_sdk::events_watcher::InitializableEventHandler;
use gadget_sdk::info;
use gadget_sdk::keystore::backend::fs::FilesystemKeystore;
use gadget_sdk::keystore::backend::GenericKeyStore;
use gadget_sdk::keystore::Backend;
use gadget_sdk::keystore::BackendExt;
use gadget_sdk::run::GadgetRunner;
use gadget_sdk::{
    config::{ContextConfig, GadgetConfiguration},
    network::{
        gossip::GossipHandle,
        setup::{start_p2p_network, NetworkConfig},
    },
};
<<<<<<< HEAD
use incredible_squaring_blueprint_eigenlayer::{self, *};
use incredible_squaring_blueprint_eigenlayer::{
    AVS_DIRECTORY_ADDRESS, DELEGATION_MANAGER_ADDRESS, EIGENLAYER_HTTP_ENDPOINT,
    EIGENLAYER_WS_ENDPOINT, OPERATOR_ADDRESS, OPERATOR_METADATA_URL,
    OPERATOR_STATE_RETRIEVER_ADDRESS, PRIVATE_KEY, REGISTRY_COORDINATOR_ADDRESS, SIGNATURE_EXPIRY,
    SR_SECRET_BYTES, STRATEGY_MANAGER_ADDRESS,
};
=======
use incredible_squaring_blueprint_eigenlayer::{self, constants::*, *};
>>>>>>> ca1447d5
use k256::{ecdsa::SigningKey, SecretKey};
use sp_core::Pair;
use std::env;
use std::path::Path;
use std::path::PathBuf;
use structopt::lazy_static::lazy_static;
use structopt::StructOpt;
<<<<<<< HEAD
use uuid::Uuid;
=======

lazy_static! {
    /// 1 day
    static ref SIGNATURE_EXPIRY: U256 = U256::from(86400);
}
>>>>>>> ca1447d5

pub struct EigenlayerGadgetRunner<R: lock_api::RawRwLock> {
    pub env: GadgetConfiguration<R>,
}

impl<R: lock_api::RawRwLock> EigenlayerGadgetRunner<R> {
    pub async fn new(env: GadgetConfiguration<R>) -> Self {
        Self { env }
    }
}

#[async_trait::async_trait]
impl GadgetRunner for EigenlayerGadgetRunner<parking_lot::RawRwLock> {
    type Error = color_eyre::eyre::Report;

    fn config(&self) -> &GadgetConfiguration<parking_lot::RawRwLock> {
        todo!()
    }

    async fn register(&mut self) -> Result<()> {
        if self.env.test_mode {
            info!("Skipping registration in test mode");
            return Ok(());
        }

        let provider = eigensdk::utils::get_provider(&EIGENLAYER_HTTP_ENDPOINT);

        let delegation_manager = eigensdk::utils::binding::DelegationManager::new(
            *DELEGATION_MANAGER_ADDRESS,
            provider.clone(),
        );
        let slasher_address = delegation_manager.slasher().call().await.map(|a| a._0)?;

        let test_logger = get_test_logger();
        let avs_registry_writer = AvsRegistryChainWriter::build_avs_registry_chain_writer(
            test_logger.clone(),
            EIGENLAYER_HTTP_ENDPOINT.to_string(),
            PRIVATE_KEY.to_string(),
            *REGISTRY_COORDINATOR_ADDRESS,
            *OPERATOR_STATE_RETRIEVER_ADDRESS,
        )
        .await
        .expect("avs writer build fail ");

        // TODO: Retrieve BLS Secret Key from Keystore
        let bls_key_pair = BlsKeyPair::new(
            "1371012690269088913462269866874713266643928125698382731338806296762673180359922"
                .to_string(),
        )
        .map_err(|e| eyre!(e))?;

        let digest_hash: FixedBytes<32> = FixedBytes::from([0x02; 32]);

        let now = std::time::SystemTime::now();
        let sig_expiry = now
            .duration_since(std::time::UNIX_EPOCH)
            .map(|duration| U256::from(duration.as_secs()) + *SIGNATURE_EXPIRY)
            .unwrap_or_else(|_| {
                info!("System time seems to be before the UNIX epoch.");
                U256::from(0)
            });

        let quorum_nums = Bytes::from(vec![0]);

        let el_chain_reader = ELChainReader::new(
            get_test_logger().clone(),
            slasher_address,
            *DELEGATION_MANAGER_ADDRESS,
            *AVS_DIRECTORY_ADDRESS,
            EIGENLAYER_HTTP_ENDPOINT.to_string(),
        );

        let el_writer = ELChainWriter::new(
            *DELEGATION_MANAGER_ADDRESS,
            *STRATEGY_MANAGER_ADDRESS,
            el_chain_reader,
            EIGENLAYER_HTTP_ENDPOINT.to_string(),
            PRIVATE_KEY.to_string(),
        );

        let operator_details = Operator {
            address: *OPERATOR_ADDRESS,
            earnings_receiver_address: *OPERATOR_ADDRESS,
            delegation_approver_address: *OPERATOR_ADDRESS,
            staker_opt_out_window_blocks: 50400u32,
            metadata_url: Some(OPERATOR_METADATA_URL.clone()),
        };

        el_writer
            .register_as_operator(operator_details)
            .await
            .map_err(|e| eyre!(e))?;

        avs_registry_writer
            .register_operator_in_quorum_with_avs_registry_coordinator(
                bls_key_pair,
                digest_hash,
                sig_expiry,
                quorum_nums,
                EIGENLAYER_HTTP_ENDPOINT.to_string(),
            )
            .await?;

        info!("Registered operator for Eigenlayer");
        Ok(())
    }

    async fn benchmark(&self) -> std::result::Result<(), Self::Error> {
        todo!()
    }

    async fn run(&mut self) -> Result<()> {
        // Get the ECDSA key from the private key seed using alloy
        let signer: PrivateKeySigner = PRIVATE_KEY.parse().expect("failed to generate wallet ");
        let wallet = EthereumWallet::from(signer);

        let identity = libp2p::identity::Keypair::ed25519_from_bytes(&mut SR_SECRET_BYTES.clone())
            .map_err(|e| eyre!("Unable to construct libp2p keypair: {e:?}"))?;

        let contract_address = Address::from_slice(&[0; 20]);
        let provider = ProviderBuilder::new()
            .with_recommended_fillers()
            .wallet(wallet)
            .on_http(self.env.rpc_endpoint.parse()?);

        let contract = IncredibleSquaringTaskManager::IncredibleSquaringTaskManagerInstance::new(
            contract_address,
            provider,
        );

        let x_square_eigen = XsquareEigenEventHandler::<NodeConfig> {
            contract: contract.into(),
        };

        info!("Starting the Incredible Squaring event handler");
        let finished = x_square_eigen
            .init_event_handler()
            .await
            .expect("Event Listener init already called");
        info!("Event handler started...");
        let res = finished.await;
        info!("Event handler finished with {res:?}");
        Ok(())
    }
}

#[tokio::main]
#[allow(clippy::needless_return)]
async fn main() -> Result<()> {
    gadget_sdk::logging::setup_log();
    let config = ContextConfig::from_args();
    let env = gadget_sdk::config::load(config).expect("Failed to load environment");
    let mut runner = Box::new(EigenlayerGadgetRunner::new(env.clone()).await);

    info!("~~~ Executing the incredible squaring blueprint ~~~");

    info!("Registering...");
    if env.should_run_registration() {
        runner.register().await?;
    }

    info!("Running...");
    runner.run().await?;

    info!("Exiting...");
    Ok(())
}<|MERGE_RESOLUTION|>--- conflicted
+++ resolved
@@ -23,17 +23,13 @@
         setup::{start_p2p_network, NetworkConfig},
     },
 };
-<<<<<<< HEAD
 use incredible_squaring_blueprint_eigenlayer::{self, *};
-use incredible_squaring_blueprint_eigenlayer::{
+use incredible_squaring_blueprint_eigenlayer::constants::{
     AVS_DIRECTORY_ADDRESS, DELEGATION_MANAGER_ADDRESS, EIGENLAYER_HTTP_ENDPOINT,
     EIGENLAYER_WS_ENDPOINT, OPERATOR_ADDRESS, OPERATOR_METADATA_URL,
     OPERATOR_STATE_RETRIEVER_ADDRESS, PRIVATE_KEY, REGISTRY_COORDINATOR_ADDRESS, SIGNATURE_EXPIRY,
     SR_SECRET_BYTES, STRATEGY_MANAGER_ADDRESS,
 };
-=======
-use incredible_squaring_blueprint_eigenlayer::{self, constants::*, *};
->>>>>>> ca1447d5
 use k256::{ecdsa::SigningKey, SecretKey};
 use sp_core::Pair;
 use std::env;
@@ -41,15 +37,7 @@
 use std::path::PathBuf;
 use structopt::lazy_static::lazy_static;
 use structopt::StructOpt;
-<<<<<<< HEAD
 use uuid::Uuid;
-=======
-
-lazy_static! {
-    /// 1 day
-    static ref SIGNATURE_EXPIRY: U256 = U256::from(86400);
-}
->>>>>>> ca1447d5
 
 pub struct EigenlayerGadgetRunner<R: lock_api::RawRwLock> {
     pub env: GadgetConfiguration<R>,

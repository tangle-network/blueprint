#![allow(dead_code)]
use alloy_contract::ContractInstance;
use alloy_network::Ethereum;
<<<<<<< HEAD
use alloy_primitives::keccak256;
use alloy_primitives::{hex, Bytes, FixedBytes, U256};
use alloy_sol_types::SolType;
use alloy_sol_types::{private::alloy_json_abi::JsonAbi, sol};
=======
use alloy_network::EthereumWallet;
use alloy_primitives::keccak256;
use alloy_primitives::{hex, Bytes, FixedBytes, U256};
use alloy_provider::fillers::WalletFiller;
use alloy_provider::fillers::{ChainIdFiller, FillProvider, GasFiller, JoinFill, NonceFiller};
use alloy_provider::Identity;
use alloy_provider::RootProvider;
use alloy_sol_types::SolType;
use alloy_sol_types::{private::alloy_json_abi::JsonAbi, sol};
use alloy_transport_http::{Client, Http};
>>>>>>> 764ab358
use ark_bn254::Fq;
use ark_ff::{BigInteger, PrimeField};
use client::AggregatorClient;
use client::SignedTaskResponse;
use color_eyre::Result;
use eigensdk::crypto_bls::BlsKeyPair;
use eigensdk::crypto_bls::OperatorId;
<<<<<<< HEAD
use gadget_sdk::job;
use gadget_sdk::load_abi;
=======
use gadget_sdk::load_abi;
use gadget_sdk::{events_watcher::evm::Config, job};
>>>>>>> 764ab358
use serde::{Deserialize, Serialize};
use std::{convert::Infallible, ops::Deref, sync::OnceLock};
use IncredibleSquaringTaskManager::TaskResponse;

pub mod client;
pub mod constants;
pub mod runner;
#[cfg(test)]
mod tests;

// Codegen from ABI file to interact with the contract.
sol!(
    #[allow(missing_docs)]
    #[sol(rpc)]
    #[derive(Debug, Serialize, Deserialize)]
    IncredibleSquaringTaskManager,
    "contracts/out/IncredibleSquaringTaskManager.sol/IncredibleSquaringTaskManager.json"
);

load_abi!(
    INCREDIBLE_SQUARING_TASK_MANAGER_ABI_STRING,
    "contracts/out/IncredibleSquaringTaskManager.sol/IncredibleSquaringTaskManager.json"
);
<<<<<<< HEAD
=======

#[derive(Debug, Clone)]
pub struct NodeConfig {}
>>>>>>> 764ab358

pub fn noop(_: u32) {
    // This function intentionally does nothing
}

pub fn noop(_: u32) {
    // This function intentionally does nothing
}

/// Returns x^2 saturating to [`u64::MAX`] if overflow occurs.
#[job(
    id = 1,
    params(number_to_be_squared, task_created_block, quorum_numbers, quorum_threshold_percentage, task_index),
    result(_),
    event_listener(
        listener = EvmContractEventListener(
            instance = IncredibleSquaringTaskManager,
            event = IncredibleSquaringTaskManager::NewTaskCreated,
            event_converter = convert_event_to_inputs,
            callback = noop,
            abi = INCREDIBLE_SQUARING_TASK_MANAGER_ABI_STRING,
        ),
        event = IncredibleSquaringTaskManager::NewTaskCreated,
    ),
)]
pub async fn xsquare_eigen(
    number_to_be_squared: U256,
    task_created_block: u32,
    quorum_numbers: Bytes,
    quorum_threshold_percentage: u8,
    task_index: u32,
) -> Result<u32, Infallible> {
    // Calculate our response to job
    let task_response = TaskResponse {
        referenceTaskIndex: task_index,
        numberSquared: number_to_be_squared.saturating_pow(U256::from(2u32)),
    };

    let bls_key_pair = BlsKeyPair::new(
        "1371012690269088913462269866874713266643928125698382731338806296762673180359922"
            .to_string(),
    )
    .unwrap();

    let operator_id = alloy_primitives::FixedBytes(
        eigensdk::types::operator::operator_id_from_g1_pub_key(bls_key_pair.public_key()).unwrap(),
    );
    let operator_id: OperatorId =
        hex!("fd329fe7e54f459b9c104064efe0172db113a50b5f394949b4ef80b3c34ca7f5").into();

    // Sign the Hashed Message and send it to the BLS Aggregator
    let msg_hash = keccak256(<TaskResponse as SolType>::abi_encode(&task_response));
    let signed_response = SignedTaskResponse {
        task_response,
        signature: bls_key_pair.sign_message(msg_hash.as_ref()),
        operator_id,
    };

    let client = AggregatorClient::new("127.0.0.1:8081").unwrap();
    if let Err(e) = client.send_signed_task_response(signed_response).await {
        tracing::error!("Failed to send signed task response: {:?}", e);
        return Ok(0);
    }

    Ok(1)
}

/// Converts the event to inputs.
///
/// Uses a tuple to represent the return type because
/// the macro will index all values in the #[job] function
/// and parse the return type by the index.
pub fn convert_event_to_inputs(
    event: IncredibleSquaringTaskManager::NewTaskCreated,
<<<<<<< HEAD
    _index: u32,
) -> (U256, u32, Bytes, u8, u32) {
    let task_index = event.taskIndex;
=======
    index: u32,
) -> (U256, u32, Bytes, u8, u32) {
>>>>>>> 764ab358
    let number_to_be_squared = event.task.numberToBeSquared;
    let task_created_block = event.task.taskCreatedBlock;
    let quorum_numbers = event.task.quorumNumbers;
    let quorum_threshold_percentage = event.task.quorumThresholdPercentage.try_into().unwrap();
    (
        number_to_be_squared,
        task_created_block,
        quorum_numbers,
        quorum_threshold_percentage,
<<<<<<< HEAD
        task_index,
=======
        index,
>>>>>>> 764ab358
    )
}

/// Helper for converting a PrimeField to its U256 representation for Ethereum compatibility
/// (U256 reads data as big endian)
pub fn point_to_u256(point: Fq) -> U256 {
    let point = point.into_bigint();
    let point_bytes = point.to_bytes_be();
    U256::from_be_slice(&point_bytes[..])
}<|MERGE_RESOLUTION|>--- conflicted
+++ resolved
@@ -1,23 +1,10 @@
 #![allow(dead_code)]
 use alloy_contract::ContractInstance;
 use alloy_network::Ethereum;
-<<<<<<< HEAD
 use alloy_primitives::keccak256;
 use alloy_primitives::{hex, Bytes, FixedBytes, U256};
 use alloy_sol_types::SolType;
 use alloy_sol_types::{private::alloy_json_abi::JsonAbi, sol};
-=======
-use alloy_network::EthereumWallet;
-use alloy_primitives::keccak256;
-use alloy_primitives::{hex, Bytes, FixedBytes, U256};
-use alloy_provider::fillers::WalletFiller;
-use alloy_provider::fillers::{ChainIdFiller, FillProvider, GasFiller, JoinFill, NonceFiller};
-use alloy_provider::Identity;
-use alloy_provider::RootProvider;
-use alloy_sol_types::SolType;
-use alloy_sol_types::{private::alloy_json_abi::JsonAbi, sol};
-use alloy_transport_http::{Client, Http};
->>>>>>> 764ab358
 use ark_bn254::Fq;
 use ark_ff::{BigInteger, PrimeField};
 use client::AggregatorClient;
@@ -25,13 +12,8 @@
 use color_eyre::Result;
 use eigensdk::crypto_bls::BlsKeyPair;
 use eigensdk::crypto_bls::OperatorId;
-<<<<<<< HEAD
 use gadget_sdk::job;
 use gadget_sdk::load_abi;
-=======
-use gadget_sdk::load_abi;
-use gadget_sdk::{events_watcher::evm::Config, job};
->>>>>>> 764ab358
 use serde::{Deserialize, Serialize};
 use std::{convert::Infallible, ops::Deref, sync::OnceLock};
 use IncredibleSquaringTaskManager::TaskResponse;
@@ -55,12 +37,6 @@
     INCREDIBLE_SQUARING_TASK_MANAGER_ABI_STRING,
     "contracts/out/IncredibleSquaringTaskManager.sol/IncredibleSquaringTaskManager.json"
 );
-<<<<<<< HEAD
-=======
-
-#[derive(Debug, Clone)]
-pub struct NodeConfig {}
->>>>>>> 764ab358
 
 pub fn noop(_: u32) {
     // This function intentionally does nothing
@@ -135,14 +111,9 @@
 /// and parse the return type by the index.
 pub fn convert_event_to_inputs(
     event: IncredibleSquaringTaskManager::NewTaskCreated,
-<<<<<<< HEAD
     _index: u32,
 ) -> (U256, u32, Bytes, u8, u32) {
     let task_index = event.taskIndex;
-=======
-    index: u32,
-) -> (U256, u32, Bytes, u8, u32) {
->>>>>>> 764ab358
     let number_to_be_squared = event.task.numberToBeSquared;
     let task_created_block = event.task.taskCreatedBlock;
     let quorum_numbers = event.task.quorumNumbers;
@@ -152,11 +123,7 @@
         task_created_block,
         quorum_numbers,
         quorum_threshold_percentage,
-<<<<<<< HEAD
         task_index,
-=======
-        index,
->>>>>>> 764ab358
     )
 }
 

--- conflicted
+++ resolved
@@ -37,40 +37,7 @@
     respondToTaskCall, NonSignerStakesAndSignature, Task, TaskResponse,
 };
 
-<<<<<<< HEAD
-// Environment variables with default values
-lazy_static! {
-    pub static ref SIGNATURE_EXPIRY: U256 = U256::from(86400);
-    pub static ref EIGENLAYER_HTTP_ENDPOINT: String = env::var("EIGENLAYER_HTTP_ENDPOINT")
-        .unwrap_or_else(|_| "http://localhost:8545".to_string());
-    pub static ref EIGENLAYER_WS_ENDPOINT: String =
-        env::var("EIGENLAYER_WS_ENDPOINT").unwrap_or_else(|_| "ws://localhost:8546".to_string());
-    pub static ref PRIVATE_KEY: String = env::var("PRIVATE_KEY").unwrap_or_else(|_| {
-        "ac0974bec39a17e36ba4a6b4d238ff944bacb478cbed5efcae784d7bf4f2ff80".to_string()
-    });
-    pub static ref SR_SECRET_BYTES: Vec<u8> = env::var("SR_SECRET_BYTES")
-        .map(|v| v.into_bytes())
-        .unwrap_or_else(|_| vec![0; 32]);
-    pub static ref REGISTRY_COORDINATOR_ADDRESS: Address =
-        address!("c3e53f4d16ae77db1c982e75a937b9f60fe63690");
-    pub static ref OPERATOR_STATE_RETRIEVER_ADDRESS: Address =
-        address!("1613beb3b2c4f22ee086b2b38c1476a3ce7f78e8");
-    pub static ref DELEGATION_MANAGER_ADDRESS: Address =
-        address!("dc64a140aa3e981100a9beca4e685f962f0cf6c9");
-    pub static ref STRATEGY_MANAGER_ADDRESS: Address =
-        address!("5fc8d32690cc91d4c39d9d3abcbd16989f875707");
-    pub static ref AVS_DIRECTORY_ADDRESS: Address =
-        address!("0000000000000000000000000000000000000000");
-    pub static ref OPERATOR_ADDRESS: Address = address!("f39fd6e51aad88f6f4ce6ab8827279cfffb92267");
-    pub static ref OPERATOR_METADATA_URL: String =
-        "https://github.com/tangle-network/gadget".to_string();
-    pub static ref MNEMONIC_SEED: String = env::var("MNEMONIC_SEED").unwrap_or_else(|_| {
-        "test test test test test test test test test test test junk".to_string()
-    });
-}
-=======
 pub mod constants;
->>>>>>> ca1447d5
 
 // Codegen from ABI file to interact with the contract.
 sol!(

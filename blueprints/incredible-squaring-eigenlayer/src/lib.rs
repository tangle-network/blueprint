--- conflicted
+++ resolved
@@ -72,17 +72,11 @@
     event_listener(
         listener = EvmContractEventListener(
             instance = IncredibleSquaringTaskManager,
-<<<<<<< HEAD
-=======
-            event = IncredibleSquaringTaskManager::NewTaskCreated,
-            event_converter = convert_event_to_inputs,
-            callback = noop,
             abi = INCREDIBLE_SQUARING_TASK_MANAGER_ABI_STRING,
->>>>>>> 1c8dac44
         ),
         event = IncredibleSquaringTaskManager::NewTaskCreated,
         pre_processor = convert_event_to_inputs,
-        post_processor = IncredibleSquaringTaskManager::IncredibleSquaringTaskManagerCalls::respondToTask
+        post_processor = noop,
     ),
 )]
 pub async fn xsquare_eigen(

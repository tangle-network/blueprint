--- conflicted
+++ resolved
@@ -23,94 +23,4 @@
 
 pub fn noop(_: u32) {
     // This function intentionally does nothing
-<<<<<<< HEAD
-}
-
-/// Returns x^2 saturating to [`u64::MAX`] if overflow occurs.
-#[job(
-    id = 1,
-    params(number_to_be_squared, task_created_block, quorum_numbers, quorum_threshold_percentage, task_index),
-
-    event_listener(
-        listener = EvmContractEventListener(
-            instance = IncredibleSquaringTaskManager,
-            abi = INCREDIBLE_SQUARING_TASK_MANAGER_ABI_STRING,
-        ),
-        event = IncredibleSquaringTaskManager::NewTaskCreated,
-        pre_processor = convert_event_to_inputs,
-        post_processor = noop,
-    ),
-)]
-pub async fn xsquare_eigen(
-    number_to_be_squared: U256,
-    task_created_block: u32,
-    quorum_numbers: Bytes,
-    quorum_threshold_percentage: u8,
-    task_index: u32,
-) -> Result<u32, Infallible> {
-    // Calculate our response to job
-    let task_response = TaskResponse {
-        referenceTaskIndex: task_index,
-        numberSquared: number_to_be_squared.saturating_pow(U256::from(2u32)),
-    };
-
-    let bls_key_pair = BlsKeyPair::new(
-        "1371012690269088913462269866874713266643928125698382731338806296762673180359922"
-            .to_string(),
-    )
-    .unwrap();
-
-    let operator_id = alloy_primitives::FixedBytes(
-        eigensdk::types::operator::operator_id_from_g1_pub_key(bls_key_pair.public_key()).unwrap(),
-    );
-    let operator_id: OperatorId =
-        hex!("fd329fe7e54f459b9c104064efe0172db113a50b5f394949b4ef80b3c34ca7f5").into();
-
-    // Sign the Hashed Message and send it to the BLS Aggregator
-    let msg_hash = keccak256(<TaskResponse as SolType>::abi_encode(&task_response));
-    let signed_response = SignedTaskResponse {
-        task_response,
-        signature: bls_key_pair.sign_message(msg_hash.as_ref()),
-        operator_id,
-    };
-
-    let client = AggregatorClient::new("127.0.0.1:8081").unwrap();
-    if let Err(e) = client.send_signed_task_response(signed_response).await {
-        tracing::error!("Failed to send signed task response: {:?}", e);
-        return Ok(0);
-    }
-
-    Ok(1)
-}
-
-/// Converts the event to inputs.
-///
-/// Uses a tuple to represent the return type because
-/// the macro will index all values in the #[job] function
-/// and parse the return type by the index.
-pub fn convert_event_to_inputs(
-    event: IncredibleSquaringTaskManager::NewTaskCreated,
-    index: u32,
-) -> (U256, u32, Bytes, u8, u32) {
-    let number_to_be_squared = event.task.numberToBeSquared;
-    let task_created_block = event.task.taskCreatedBlock;
-    let quorum_numbers = event.task.quorumNumbers;
-    let quorum_threshold_percentage = event.task.quorumThresholdPercentage.try_into().unwrap();
-    (
-        number_to_be_squared,
-        task_created_block,
-        quorum_numbers,
-        quorum_threshold_percentage,
-        index,
-    )
-}
-
-/// Helper for converting a PrimeField to its U256 representation for Ethereum compatibility
-/// (U256 reads data as big endian)
-pub fn point_to_u256(point: Fq) -> U256 {
-    let point = point.into_bigint();
-    let point_bytes = point.to_bytes_be();
-    U256::from_be_slice(&point_bytes[..])
-=======
->>>>>>> 27e774cd
 }
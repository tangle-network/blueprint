--- conflicted
+++ resolved
@@ -1,9 +1,5 @@
 use alloy_network::EthereumWallet;
 use color_eyre::Result;
-<<<<<<< HEAD
-use gadget_sdk::events_watcher::evm::get_wallet_provider_http;
-=======
->>>>>>> c25447ce
 use gadget_sdk::runners::symbiotic::SymbioticConfig;
 use gadget_sdk::runners::BlueprintRunner;
 use gadget_sdk::{info, keystore::BackendExt};
@@ -25,10 +21,6 @@
 async fn main() {
     let operator_signer = env.keystore()?.ecdsa_key()?.alloy_key()?;
     let wallet = EthereumWallet::new(operator_signer);
-<<<<<<< HEAD
-=======
-
->>>>>>> c25447ce
     let provider = get_wallet_provider_http(&env.http_rpc_endpoint, wallet);
 
     let contract = IncredibleSquaringTaskManager::IncredibleSquaringTaskManagerInstance::new(
@@ -38,12 +30,8 @@
 
     let x_square = blueprint::XsquareEventHandler {
         context: blueprint::MyContext {},
-<<<<<<< HEAD
-        contract: contract.into(),
-=======
         contract: contract.clone(),
         contract_instance: Default::default(),
->>>>>>> c25447ce
     };
 
     info!("~~~ Executing the incredible squaring blueprint ~~~");

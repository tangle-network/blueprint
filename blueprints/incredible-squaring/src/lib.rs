--- conflicted
+++ resolved
@@ -3,10 +3,6 @@
 use gadget_sdk::{job, Error};
 use std::convert::Infallible;
 use std::time::Instant;
-<<<<<<< HEAD
-//pub mod eigenlayer;
-=======
->>>>>>> c3bdcccc
 
 pub struct Ticker<const MSEC: usize> {
     additional_delay: u64,

use gadget_sdk::event_listener::tangle::jobs::{services_post_processor, services_pre_processor};
use gadget_sdk::event_listener::tangle::TangleEventListener;
use gadget_sdk::job;
use gadget_sdk::tangle_subxt::tangle_testnet_runtime::api::services::events::JobCalled;

#[derive(Clone)]
pub struct MyContext;

<<<<<<< HEAD
=======
/// Returns x^2 saturating to [`u64::MAX`] if overflow occurs.
>>>>>>> ea0aadb5
#[job(
    id = 0,
    params(x),

    event_listener(
<<<<<<< HEAD
        listener = TangleEventListener<MyContext, JobCalled>,
=======
        listener = TangleEventListener<JobCalled, MyContext>,
>>>>>>> ea0aadb5
        pre_processor = services_pre_processor,
        post_processor = services_post_processor,
    ),
)]
pub fn xsquare(x: u64, context: MyContext) -> Result<u64, gadget_sdk::Error> {
    Ok(x.saturating_pow(2))
}<|MERGE_RESOLUTION|>--- conflicted
+++ resolved
@@ -6,20 +6,13 @@
 #[derive(Clone)]
 pub struct MyContext;
 
-<<<<<<< HEAD
-=======
 /// Returns x^2 saturating to [`u64::MAX`] if overflow occurs.
->>>>>>> ea0aadb5
 #[job(
     id = 0,
     params(x),
 
     event_listener(
-<<<<<<< HEAD
         listener = TangleEventListener<MyContext, JobCalled>,
-=======
-        listener = TangleEventListener<JobCalled, MyContext>,
->>>>>>> ea0aadb5
         pre_processor = services_pre_processor,
         post_processor = services_post_processor,
     ),

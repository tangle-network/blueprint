--- conflicted
+++ resolved
@@ -6,20 +6,12 @@
 #[derive(Clone)]
 pub struct MyContext;
 
-<<<<<<< HEAD
-/// Returns x^2 saturating to [`u64::MAX`] if overflow occurs.
-=======
->>>>>>> 9cdb4ddc
 #[job(
     id = 0,
     params(x),
     result(_),
     event_listener(
-<<<<<<< HEAD
-        listener = TangleEventListener<JobCalled, MyContext>,
-=======
         listener = TangleEventListener<MyContext, JobCalled>,
->>>>>>> 9cdb4ddc
         pre_processor = services_pre_processor,
         post_processor = services_post_processor,
     ),

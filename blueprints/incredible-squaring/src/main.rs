use alloy_network::EthereumWallet;
use alloy_primitives::{Address, FixedBytes};
use alloy_provider::ProviderBuilder;
use alloy_signer::k256::ecdsa::SigningKey;
use alloy_signer_local::PrivateKeySigner;
use color_eyre::{eyre, eyre::eyre, eyre::OptionExt, Result};
use gadget_sdk::{
    env::{Protocol, StdGadgetConfiguration},
    events_watcher::{
        evm::{Config, EventWatcher},
        substrate::SubstrateEventWatcher,
        tangle::TangleEventsWatcher,
    },
    keystore::Backend,
<<<<<<< HEAD
    network::{
        gossip::NetworkService,
        setup::{start_p2p_network, NetworkConfig},
    },
=======
    run::GadgetRunner,
>>>>>>> e910dc30
    tangle_subxt::tangle_testnet_runtime::api::{
        self,
        runtime_types::{sp_core::ecdsa, tangle_primitives::services},
    },
    tx,
};
use std::net::IpAddr;

use incredible_squaring_blueprint::{self as blueprint, IncredibleSquaringTaskManager};

use gadget_common::config::DebugLogger;
use gadget_sdk::env::{AdditionalConfig, GadgetConfiguration};
use gadget_sdk::events_watcher::tangle::TangleConfig;
use gadget_sdk::keystore::BackendExt;
use gadget_sdk::network::gossip::GossipHandle;
use gadget_sdk::tangle_subxt::subxt;
use gadget_sdk::tangle_subxt::tangle_testnet_runtime::api::runtime_types::sp_core::ed25519;
use lock_api::{GuardSend, RwLock};
use std::sync::Arc;
use alloy_signer::k256::PublicKey;
use sp_core::Pair;

<<<<<<< HEAD
#[async_trait::async_trait]
trait GadgetRunner {
    async fn register(&self) -> Result<()>;
    async fn run(&self) -> Result<()>;
}

struct TangleGadgetRunner <R: lock_api::RawRwLock> {
    env: GadgetConfiguration<R>,
}

#[async_trait::async_trait]
impl GadgetRunner for TangleGadgetRunner<parking_lot::RawRwLock> {
    async fn register(&self) -> Result<()> {
        let env = self.env.clone();
        // TODO: Use the function in blueprint-test-utils
        if env.test_mode {
            env.logger.info("Skipping registration in test mode");
            return Ok(());
        }

        let client = env.client().await.map_err(|e| eyre!(e))?;
        let signer = env.first_signer().map_err(|e| eyre!(e))?;
        let ecdsa_pair = env.first_ecdsa_signer().map_err(|e| eyre!(e))?;
=======
struct TangleGadgetRunner {
    env: StdGadgetConfiguration,
}

#[async_trait::async_trait]
impl GadgetRunner for TangleGadgetRunner {
    type Error = eyre::Report;

    fn env(&self) -> &StdGadgetConfiguration {
        &self.env
    }
    async fn register(&self) -> Result<()> {
        let client = self.env.client().await?;
        let signer = self.env.first_signer()?;
        let ecdsa_signer = self.env.first_ecdsa_signer()?;
        let ecdsa_key = ecdsa_signer.public_key().to_bytes();
>>>>>>> e910dc30

        let xt = api::tx().services().register(
            self.env.blueprint_id,
            services::OperatorPreferences {
                key: ecdsa::Public(ecdsa_pair.public_key().0),
                approval: services::ApprovalPrefrence::None,
            },
            Default::default(),
        );

        // send the tx to the tangle and exit.
        let result = tx::tangle::send(&client, &signer, &xt).await?;
        tracing::info!("Registered operator with hash: {:?}", result);
        Ok(())
    }

    async fn run(&self) -> Result<()> {
        let env = self.env.clone();
        let client = env.client().await.map_err(|e| eyre!(e))?;
        let signer = env.first_signer().map_err(|e| eyre!(e))?;

        let x_square = blueprint::XsquareEventHandler {
            service_id: env.service_id.unwrap(),
            signer,
        };

        tracing::info!("Starting the event watcher ...");

        SubstrateEventWatcher::run(
            &TangleEventsWatcher,
            client,
            // Add more handler here if we have more functions.
            vec![Box::new(x_square)],
        )
        .await?;

        Ok(())
    }

    async fn benchmark(&self) -> Result<()> {
        let env = gadget_sdk::env::load(None)?;
        let client = env.client().await?;
        let signer = env.first_signer()?;
        let xsquare_summary = blueprint::xsquare_benchmark();
        Ok(())
    }
}

<<<<<<< HEAD
struct EigenlayerGadgetRunner<R: lock_api::RawRwLock> {
    env: GadgetConfiguration<R>,
=======
struct EigenlayerGadgetRunner {
    env: StdGadgetConfiguration,
>>>>>>> e910dc30
}

#[derive(Debug, Default, Clone)]
struct EigenlayerEventWatcher<C> {
    _phantom: std::marker::PhantomData<C>,
}

<<<<<<< HEAD
impl<T: Config> EventWatcher<T> for EigenlayerEventWatcher<T> {
=======
impl<C: Config> EventWatcher<C> for EigenlayerEventWatcher<C> {
>>>>>>> e910dc30
    const TAG: &'static str = "eigenlayer";
    type Contract =
        IncredibleSquaringTaskManager::IncredibleSquaringTaskManagerInstance<C::T, C::P, C::N>;
    type Event = IncredibleSquaringTaskManager::NewTaskCreated;
    const GENESIS_TX_HASH: FixedBytes<32> = FixedBytes([0; 32]);
}

#[async_trait::async_trait]
<<<<<<< HEAD
impl GadgetRunner for EigenlayerGadgetRunner<parking_lot::RawRwLock> {
=======
impl GadgetRunner for EigenlayerGadgetRunner {
    type Error = eyre::Report;

    fn env(&self) -> &StdGadgetConfiguration {
        &self.env
    }
>>>>>>> e910dc30
    async fn register(&self) -> Result<()> {
        let env = self.env.clone();
        if env.test_mode {
            env.logger.info("Skipping registration in test mode");
            return Ok(());
        }

        // TODO: Register to become an operator
        let keystore = env.keystore().map_err(|e| eyre!(e))?;
        let ecdsa_key = env.first_ecdsa_signer().map_err(|e| eyre!(e))?;
        //let signer: PrivateKeySigner = PrivateKeySigner::from_signing_key(signing_key);
        // Implement Eigenlayer-specific registration logic here
        // For example:
        // let contract = YourEigenlayerContract::new(contract_address, provider);
        // contract.register_operator(signer).await?;

        tracing::info!("Registered operator for Eigenlayer");
        Ok(())
    }

    async fn run(&self) -> Result<()> {
        let env = self.env.clone();
        let keystore = env.keystore().map_err(|e| eyre!(e))?;
        // get the first ECDSA key from the keystore and register with it.

        let ecdsa_key = keystore
            .iter_ecdsa()
            .next()
<<<<<<< HEAD
            .ok_or_eyre("Unable to find ECDSA key")?;

        let ed_key = keystore
            .iter_ed25519()
            .next()
            .ok_or_eyre("Unable to find ED25519 key")?;
        let ed_public_bytes = ed_key.as_ref(); // 32 byte len

        let ed_public = ed25519_zebra::VerificationKey::try_from(ed_public_bytes)
            .map_err(|e| eyre!("Unable to create ed25519 public key"))?;

        // let signing_key = SigningKey::from(ecdsa_key.public_key());
        // let priv_key_signer: PrivateKeySigner = PrivateKeySigner::from_signing_key(signing_key);
        // let wallet = EthereumWallet::from(priv_key_signer.clone());

        // Set up eigenlayer AVS
        // let contract_address = Address::from_slice(&[0; 20]);

        // Set up the HTTP provider with the `reqwest` crate.
        // let provider = ProviderBuilder::new()
        //     .with_recommended_fillers()
        //     .wallet(wallet)
        //     .on_http(env.rpc_endpoint.parse()?);

        let ed_secret = keystore
            .expose_ed25519_secret(&ed_public)
            .map_err(|e| eyre!(e))?
            .ok_or_eyre("Unable to find ED25519 secret")?;
        let mut ed_secret_bytes = ed_secret.as_ref().to_vec(); // 64 byte len

        let identity = libp2p::identity::Keypair::ed25519_from_bytes(&mut ed_secret_bytes)
            .map_err(|e| eyre!("Unable to construct libp2p keypair: {e:?}"))?;

        let ecdsa_secret = keystore.expose_ecdsa_secret(&ecdsa_key).map_err(|e| eyre!(e))?.ok_or_eyre("Unable to find ECDSA secret")?;
        let ecdsa_key = sp_core::ecdsa::Pair::from_seed_slice(ecdsa_secret.to_bytes().as_slice()).map_err(|e| eyre!(e))?;

        // TODO: Fill in and find the correct values for the network configuration
        // TODO: Implementations for reading set of operators from Tangle & Eigenlayer
        let network_config: NetworkConfig = NetworkConfig {
            identity,
            ecdsa_key,
            bootnodes: vec![],
            bind_ip: env.bind_addr,
            bind_port: env.bind_port,
            topics: vec!["__TESTING_INCREDIBLE_SQUARING".to_string()],
            logger: env.logger.clone(),
        };

        let network: GossipHandle = start_p2p_network(network_config).map_err(|e| eyre!("{e:?}"))?;
        // let x_square_eigen = blueprint::XsquareEigenEventHandler {
        //     ctx: blueprint::MyContext { network, keystore },
        // };
        //
        // let contract: IncredibleSquaringTaskManager::IncredibleSquaringTaskManagerInstance = IncredibleSquaringTaskManager::IncredibleSquaringTaskManagerInstance::new(contract_address, provider);
        //
        // EventWatcher::run(
        //     &EigenlayerEventWatcher,
        //     contract,
        //     // Add more handler here if we have more functions.
        //     vec![Box::new(x_square_eigen)],
        // )
        // .await?;
=======
            .map(|v| v.to_sec1_bytes().to_vec().try_into())
            .transpose()
            .map_err(|_| eyre!("Failed to convert ECDSA key"))?
            .ok_or_eyre("No ECDSA key found")?;
        let signing_key: SigningKey = SigningKey::from_bytes(&ecdsa_key)?;
        let priv_key_signer: PrivateKeySigner = PrivateKeySigner::from_signing_key(signing_key);
        let wallet = EthereumWallet::from(priv_key_signer.clone());
        // Set up eignelayer AVS
        let contract_address = Address::from_slice(&[0; 20]);
        // Set up the HTTP provider with the `reqwest` crate.
        let provider = ProviderBuilder::new()
            .with_recommended_fillers()
            .wallet(wallet)
            .on_http(env.rpc_endpoint.parse()?);
        let x_square_eigen = blueprint::XsquareEigenEventHandler {};

        let contract = IncredibleSquaringTaskManager::IncredibleSquaringTaskManagerInstance::new(
            contract_address,
            provider,
        );

        EventWatcher::run(
            &EigenlayerEventWatcher::default(),
            contract,
            // Add more handler here if we have more functions.
            vec![Box::new(x_square_eigen)],
        )
        .await?;
>>>>>>> e910dc30

        Ok(())
    }

    async fn benchmark(&self) -> Result<()> {
        let env = gadget_sdk::env::load(Some(Protocol::Eigenlayer))?;
        let client = env.client().await?;
        let signer = env.first_signer()?;
        let xsquare_summary = blueprint::xsquare_benchmark();
        Ok(())
    }
}

<<<<<<< HEAD
fn create_gadget_runner(
    protocol: Protocol,
    additional_config: AdditionalConfig
) -> (
    GadgetConfiguration<parking_lot::RawRwLock>,
    Arc<dyn GadgetRunner>,
) {
    let env = gadget_sdk::env::load(Some(protocol), additional_config).expect("Failed to load environment");
    match protocol {
        Protocol::Tangle => (env.clone(), Arc::new(TangleGadgetRunner { env })),
        Protocol::Eigenlayer => (env.clone(), Arc::new(EigenlayerGadgetRunner { env })),
=======
fn create_gadget_runner(protocol: Protocol) -> Arc<dyn GadgetRunner> {
    let env = gadget_sdk::env::load(Some(protocol)).expect("Failed to load environment");
    match protocol {
        Protocol::Tangle => Arc::new(TangleGadgetRunner { env }),
        Protocol::Eigenlayer => Arc::new(EigenlayerGadgetRunner { env }),
>>>>>>> e910dc30
    }
}

#[tokio::main]
async fn main() -> Result<()> {
    color_eyre::install()?;
    let env_filter = tracing_subscriber::EnvFilter::from_default_env();
    let logger = tracing_subscriber::fmt()
        .compact()
        .with_target(true)
        .with_env_filter(env_filter);
    logger.init();

    // TODO: Ideally, we don't want to have multiple types of loggers?
    let debug_logger = DebugLogger { id: "incredible-squaring".to_string() };

    // Load the environment and create the gadget runner
<<<<<<< HEAD
    let protocol = Protocol::from_env().unwrap_or(Protocol::Tangle);
    let (env, runner) = create_gadget_runner(protocol, AdditionalConfig {
        bind_addr: IpAddr::V4(std::net::Ipv4Addr::new(0, 0, 0, 0)),
        bind_port: 0,
        test_mode: false,
        logger: debug_logger,
    });
=======
    let protocol = Protocol::from_env();
    let runner = create_gadget_runner(protocol);
>>>>>>> e910dc30
    // Register the operator if needed
    if runner.env().should_run_registration() {
        runner.register().await?;
    }
    // Run benchmark if needed
    if runner.env().should_run_benchmarks() {
        runner.benchmark().await?;
    }

    // Run the gadget / AVS
    runner.run().await?;

    Ok(())
}<|MERGE_RESOLUTION|>--- conflicted
+++ resolved
@@ -12,14 +12,11 @@
         tangle::TangleEventsWatcher,
     },
     keystore::Backend,
-<<<<<<< HEAD
     network::{
         gossip::NetworkService,
         setup::{start_p2p_network, NetworkConfig},
     },
-=======
-    run::GadgetRunner,
->>>>>>> e910dc30
+    // run::GadgetRunner,
     tangle_subxt::tangle_testnet_runtime::api::{
         self,
         runtime_types::{sp_core::ecdsa, tangle_primitives::services},
@@ -30,6 +27,7 @@
 
 use incredible_squaring_blueprint::{self as blueprint, IncredibleSquaringTaskManager};
 
+use alloy_signer::k256::PublicKey;
 use gadget_common::config::DebugLogger;
 use gadget_sdk::env::{AdditionalConfig, GadgetConfiguration};
 use gadget_sdk::events_watcher::tangle::TangleConfig;
@@ -38,35 +36,9 @@
 use gadget_sdk::tangle_subxt::subxt;
 use gadget_sdk::tangle_subxt::tangle_testnet_runtime::api::runtime_types::sp_core::ed25519;
 use lock_api::{GuardSend, RwLock};
+use sp_core::Pair;
 use std::sync::Arc;
-use alloy_signer::k256::PublicKey;
-use sp_core::Pair;
 
-<<<<<<< HEAD
-#[async_trait::async_trait]
-trait GadgetRunner {
-    async fn register(&self) -> Result<()>;
-    async fn run(&self) -> Result<()>;
-}
-
-struct TangleGadgetRunner <R: lock_api::RawRwLock> {
-    env: GadgetConfiguration<R>,
-}
-
-#[async_trait::async_trait]
-impl GadgetRunner for TangleGadgetRunner<parking_lot::RawRwLock> {
-    async fn register(&self) -> Result<()> {
-        let env = self.env.clone();
-        // TODO: Use the function in blueprint-test-utils
-        if env.test_mode {
-            env.logger.info("Skipping registration in test mode");
-            return Ok(());
-        }
-
-        let client = env.client().await.map_err(|e| eyre!(e))?;
-        let signer = env.first_signer().map_err(|e| eyre!(e))?;
-        let ecdsa_pair = env.first_ecdsa_signer().map_err(|e| eyre!(e))?;
-=======
 struct TangleGadgetRunner {
     env: StdGadgetConfiguration,
 }
@@ -79,11 +51,16 @@
         &self.env
     }
     async fn register(&self) -> Result<()> {
-        let client = self.env.client().await?;
-        let signer = self.env.first_signer()?;
-        let ecdsa_signer = self.env.first_ecdsa_signer()?;
-        let ecdsa_key = ecdsa_signer.public_key().to_bytes();
->>>>>>> e910dc30
+        let env = self.env.clone();
+        // TODO: Use the function in blueprint-test-utils
+        if env.test_mode {
+            env.logger.info("Skipping registration in test mode");
+            return Ok(());
+        }
+
+        let client = env.client().await.map_err(|e| eyre!(e))?;
+        let signer = env.first_signer().map_err(|e| eyre!(e))?;
+        let ecdsa_pair = env.first_ecdsa_signer().map_err(|e| eyre!(e))?;
 
         let xt = api::tx().services().register(
             self.env.blueprint_id,
@@ -132,196 +109,15 @@
     }
 }
 
-<<<<<<< HEAD
-struct EigenlayerGadgetRunner<R: lock_api::RawRwLock> {
-    env: GadgetConfiguration<R>,
-=======
-struct EigenlayerGadgetRunner {
-    env: StdGadgetConfiguration,
->>>>>>> e910dc30
-}
-
-#[derive(Debug, Default, Clone)]
-struct EigenlayerEventWatcher<C> {
-    _phantom: std::marker::PhantomData<C>,
-}
-
-<<<<<<< HEAD
-impl<T: Config> EventWatcher<T> for EigenlayerEventWatcher<T> {
-=======
-impl<C: Config> EventWatcher<C> for EigenlayerEventWatcher<C> {
->>>>>>> e910dc30
-    const TAG: &'static str = "eigenlayer";
-    type Contract =
-        IncredibleSquaringTaskManager::IncredibleSquaringTaskManagerInstance<C::T, C::P, C::N>;
-    type Event = IncredibleSquaringTaskManager::NewTaskCreated;
-    const GENESIS_TX_HASH: FixedBytes<32> = FixedBytes([0; 32]);
-}
-
-#[async_trait::async_trait]
-<<<<<<< HEAD
-impl GadgetRunner for EigenlayerGadgetRunner<parking_lot::RawRwLock> {
-=======
-impl GadgetRunner for EigenlayerGadgetRunner {
-    type Error = eyre::Report;
-
-    fn env(&self) -> &StdGadgetConfiguration {
-        &self.env
-    }
->>>>>>> e910dc30
-    async fn register(&self) -> Result<()> {
-        let env = self.env.clone();
-        if env.test_mode {
-            env.logger.info("Skipping registration in test mode");
-            return Ok(());
-        }
-
-        // TODO: Register to become an operator
-        let keystore = env.keystore().map_err(|e| eyre!(e))?;
-        let ecdsa_key = env.first_ecdsa_signer().map_err(|e| eyre!(e))?;
-        //let signer: PrivateKeySigner = PrivateKeySigner::from_signing_key(signing_key);
-        // Implement Eigenlayer-specific registration logic here
-        // For example:
-        // let contract = YourEigenlayerContract::new(contract_address, provider);
-        // contract.register_operator(signer).await?;
-
-        tracing::info!("Registered operator for Eigenlayer");
-        Ok(())
-    }
-
-    async fn run(&self) -> Result<()> {
-        let env = self.env.clone();
-        let keystore = env.keystore().map_err(|e| eyre!(e))?;
-        // get the first ECDSA key from the keystore and register with it.
-
-        let ecdsa_key = keystore
-            .iter_ecdsa()
-            .next()
-<<<<<<< HEAD
-            .ok_or_eyre("Unable to find ECDSA key")?;
-
-        let ed_key = keystore
-            .iter_ed25519()
-            .next()
-            .ok_or_eyre("Unable to find ED25519 key")?;
-        let ed_public_bytes = ed_key.as_ref(); // 32 byte len
-
-        let ed_public = ed25519_zebra::VerificationKey::try_from(ed_public_bytes)
-            .map_err(|e| eyre!("Unable to create ed25519 public key"))?;
-
-        // let signing_key = SigningKey::from(ecdsa_key.public_key());
-        // let priv_key_signer: PrivateKeySigner = PrivateKeySigner::from_signing_key(signing_key);
-        // let wallet = EthereumWallet::from(priv_key_signer.clone());
-
-        // Set up eigenlayer AVS
-        // let contract_address = Address::from_slice(&[0; 20]);
-
-        // Set up the HTTP provider with the `reqwest` crate.
-        // let provider = ProviderBuilder::new()
-        //     .with_recommended_fillers()
-        //     .wallet(wallet)
-        //     .on_http(env.rpc_endpoint.parse()?);
-
-        let ed_secret = keystore
-            .expose_ed25519_secret(&ed_public)
-            .map_err(|e| eyre!(e))?
-            .ok_or_eyre("Unable to find ED25519 secret")?;
-        let mut ed_secret_bytes = ed_secret.as_ref().to_vec(); // 64 byte len
-
-        let identity = libp2p::identity::Keypair::ed25519_from_bytes(&mut ed_secret_bytes)
-            .map_err(|e| eyre!("Unable to construct libp2p keypair: {e:?}"))?;
-
-        let ecdsa_secret = keystore.expose_ecdsa_secret(&ecdsa_key).map_err(|e| eyre!(e))?.ok_or_eyre("Unable to find ECDSA secret")?;
-        let ecdsa_key = sp_core::ecdsa::Pair::from_seed_slice(ecdsa_secret.to_bytes().as_slice()).map_err(|e| eyre!(e))?;
-
-        // TODO: Fill in and find the correct values for the network configuration
-        // TODO: Implementations for reading set of operators from Tangle & Eigenlayer
-        let network_config: NetworkConfig = NetworkConfig {
-            identity,
-            ecdsa_key,
-            bootnodes: vec![],
-            bind_ip: env.bind_addr,
-            bind_port: env.bind_port,
-            topics: vec!["__TESTING_INCREDIBLE_SQUARING".to_string()],
-            logger: env.logger.clone(),
-        };
-
-        let network: GossipHandle = start_p2p_network(network_config).map_err(|e| eyre!("{e:?}"))?;
-        // let x_square_eigen = blueprint::XsquareEigenEventHandler {
-        //     ctx: blueprint::MyContext { network, keystore },
-        // };
-        //
-        // let contract: IncredibleSquaringTaskManager::IncredibleSquaringTaskManagerInstance = IncredibleSquaringTaskManager::IncredibleSquaringTaskManagerInstance::new(contract_address, provider);
-        //
-        // EventWatcher::run(
-        //     &EigenlayerEventWatcher,
-        //     contract,
-        //     // Add more handler here if we have more functions.
-        //     vec![Box::new(x_square_eigen)],
-        // )
-        // .await?;
-=======
-            .map(|v| v.to_sec1_bytes().to_vec().try_into())
-            .transpose()
-            .map_err(|_| eyre!("Failed to convert ECDSA key"))?
-            .ok_or_eyre("No ECDSA key found")?;
-        let signing_key: SigningKey = SigningKey::from_bytes(&ecdsa_key)?;
-        let priv_key_signer: PrivateKeySigner = PrivateKeySigner::from_signing_key(signing_key);
-        let wallet = EthereumWallet::from(priv_key_signer.clone());
-        // Set up eignelayer AVS
-        let contract_address = Address::from_slice(&[0; 20]);
-        // Set up the HTTP provider with the `reqwest` crate.
-        let provider = ProviderBuilder::new()
-            .with_recommended_fillers()
-            .wallet(wallet)
-            .on_http(env.rpc_endpoint.parse()?);
-        let x_square_eigen = blueprint::XsquareEigenEventHandler {};
-
-        let contract = IncredibleSquaringTaskManager::IncredibleSquaringTaskManagerInstance::new(
-            contract_address,
-            provider,
-        );
-
-        EventWatcher::run(
-            &EigenlayerEventWatcher::default(),
-            contract,
-            // Add more handler here if we have more functions.
-            vec![Box::new(x_square_eigen)],
-        )
-        .await?;
->>>>>>> e910dc30
-
-        Ok(())
-    }
-
-    async fn benchmark(&self) -> Result<()> {
-        let env = gadget_sdk::env::load(Some(Protocol::Eigenlayer))?;
-        let client = env.client().await?;
-        let signer = env.first_signer()?;
-        let xsquare_summary = blueprint::xsquare_benchmark();
-        Ok(())
-    }
-}
-
-<<<<<<< HEAD
 fn create_gadget_runner(
     protocol: Protocol,
-    additional_config: AdditionalConfig
-) -> (
-    GadgetConfiguration<parking_lot::RawRwLock>,
-    Arc<dyn GadgetRunner>,
-) {
-    let env = gadget_sdk::env::load(Some(protocol), additional_config).expect("Failed to load environment");
-    match protocol {
-        Protocol::Tangle => (env.clone(), Arc::new(TangleGadgetRunner { env })),
-        Protocol::Eigenlayer => (env.clone(), Arc::new(EigenlayerGadgetRunner { env })),
-=======
-fn create_gadget_runner(protocol: Protocol) -> Arc<dyn GadgetRunner> {
-    let env = gadget_sdk::env::load(Some(protocol)).expect("Failed to load environment");
+    additional_config: AdditionalConfig,
+) -> Arc<dyn GadgetRunner> {
+    let env = gadget_sdk::env::load(Some(protocol), additional_config)
+        .expect("Failed to load environment");
     match protocol {
         Protocol::Tangle => Arc::new(TangleGadgetRunner { env }),
         Protocol::Eigenlayer => Arc::new(EigenlayerGadgetRunner { env }),
->>>>>>> e910dc30
     }
 }
 
@@ -336,21 +132,21 @@
     logger.init();
 
     // TODO: Ideally, we don't want to have multiple types of loggers?
-    let debug_logger = DebugLogger { id: "incredible-squaring".to_string() };
+    let debug_logger = DebugLogger {
+        id: "incredible-squaring".to_string(),
+    };
 
     // Load the environment and create the gadget runner
-<<<<<<< HEAD
     let protocol = Protocol::from_env().unwrap_or(Protocol::Tangle);
-    let (env, runner) = create_gadget_runner(protocol, AdditionalConfig {
-        bind_addr: IpAddr::V4(std::net::Ipv4Addr::new(0, 0, 0, 0)),
-        bind_port: 0,
-        test_mode: false,
-        logger: debug_logger,
-    });
-=======
-    let protocol = Protocol::from_env();
-    let runner = create_gadget_runner(protocol);
->>>>>>> e910dc30
+    let (env, runner) = create_gadget_runner(
+        protocol,
+        AdditionalConfig {
+            bind_addr: IpAddr::V4(std::net::Ipv4Addr::new(0, 0, 0, 0)),
+            bind_port: 0,
+            test_mode: false,
+            logger: debug_logger,
+        },
+    );
     // Register the operator if needed
     if runner.env().should_run_registration() {
         runner.register().await?;

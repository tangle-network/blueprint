use color_eyre::{eyre::eyre, Result};
<<<<<<< HEAD
use gadget_sdk::{
    env::Protocol,
=======
use gadget_sdk::config::{ContextConfig, GadgetConfiguration};
use gadget_sdk::{
    config::Protocol,
>>>>>>> ee827b0c
    events_watcher::{substrate::SubstrateEventWatcher, tangle::TangleEventsWatcher},
    tangle_subxt::tangle_testnet_runtime::api::{
        self,
        runtime_types::{sp_core::ecdsa, tangle_primitives::services},
    },
    tx,
};
<<<<<<< HEAD
use std::io::Write;

use incredible_squaring_blueprint as blueprint;

use gadget_sdk::env::{ContextConfig, GadgetConfiguration};
use std::sync::Arc;
=======
use incredible_squaring_blueprint as blueprint;
use std::sync::Arc;
use gadget_sdk::tangle_subxt::tangle_testnet_runtime::api::runtime_types::tangle_primitives::services::PriceTargets;
>>>>>>> ee827b0c
use structopt::StructOpt;

#[async_trait::async_trait]
trait GadgetRunner {
    async fn register(&self) -> Result<()>;
    async fn run(&self) -> Result<()>;
}

struct TangleGadgetRunner {
<<<<<<< HEAD
    env: gadget_sdk::env::GadgetConfiguration<parking_lot::RawRwLock>,
=======
    env: GadgetConfiguration<parking_lot::RawRwLock>,
>>>>>>> ee827b0c
}

#[async_trait::async_trait]
impl GadgetRunner for TangleGadgetRunner {
    async fn register(&self) -> Result<()> {
        // TODO: Use the function in blueprint-test-utils
        if self.env.test_mode {
            self.env.logger.info("Skipping registration in test mode");
            return Ok(());
        }

        let client = self.env.client().await.map_err(|e| eyre!(e))?;
        let signer = self.env.first_signer().map_err(|e| eyre!(e))?;
        let ecdsa_pair = self.env.first_ecdsa_signer().map_err(|e| eyre!(e))?;

        let xt = api::tx().services().register(
            self.env.blueprint_id,
            services::OperatorPreferences {
                key: ecdsa::Public(ecdsa_pair.public_key().0),
                approval: services::ApprovalPrefrence::None,
                // TODO: Set the price targets
                price_targets: PriceTargets {
                    cpu: 0,
                    mem: 0,
                    storage_hdd: 0,
                    storage_ssd: 0,
                    storage_nvme: 0,
                },
            },
            Default::default(),
        );

        // send the tx to the tangle and exit.
        let result = tx::tangle::send(&client, &signer, &xt).await?;
        self.env
            .logger
            .info(format!("Registered operator with hash: {:?}", result));
        Ok(())
    }

    async fn run(&self) -> Result<()> {
<<<<<<< HEAD
        let client = self.env.client().await.map_err(|e| eyre!(e))?;
        let signer = self.env.first_signer().map_err(|e| eyre!(e))?;
        let logger = self.env.logger.clone();
=======
        /*        let config = ContextConfig {
            gadget_core_settings: GadgetCLICoreSettings::Run {
                bind_addr: self.env.bind_addr,
                bind_port: self.env.bind_port,
                test_mode: self.env.test_mode,
                logger: self.env.logger.clone(),
                url: self.env.ur,
                bootnodes: None,
                base_path: Default::default(),
                chain: Default::default(),
                verbose: 0,
                pretty: false,
                keystore_password: None,
            },
        };*/

        //let env = gadget_sdk::env::load(None, config).map_err(|e| eyre!(e))?;

        let client = self.env.client().await.map_err(|e| eyre!(e))?;
        let signer = self.env.first_signer().map_err(|e| eyre!(e))?;
>>>>>>> ee827b0c

        let x_square = blueprint::XsquareEventHandler {
            service_id: self.env.service_id.unwrap(),
            signer,
            logger,
        };

        self.env.logger.info("Starting the event watcher ...");

        SubstrateEventWatcher::run(
            &TangleEventsWatcher {
                logger: self.env.logger.clone(),
            },
            client,
            // Add more handler here if we have more functions.
            vec![Box::new(x_square)],
        )
        .await?;

        Ok(())
    }
}

fn create_gadget_runner(
    protocol: Protocol,
    config: ContextConfig,
) -> (
    GadgetConfiguration<parking_lot::RawRwLock>,
    Arc<dyn GadgetRunner>,
) {
<<<<<<< HEAD
    let env = gadget_sdk::env::load(Some(protocol), config).expect("Failed to load environment");

=======
    let env = gadget_sdk::config::load(Some(protocol), config).expect("Failed to load environment");
>>>>>>> ee827b0c
    match protocol {
        Protocol::Tangle => (env.clone(), Arc::new(TangleGadgetRunner { env })),
        Protocol::Eigenlayer => panic!("Eigenlayer not implemented yet"),
    }
}

#[tokio::main]
async fn main() -> Result<()> {
<<<<<<< HEAD
    // color_eyre::install()?;
    gadget_sdk::setup_log();
=======
    gadget_sdk::logger::setup_log();
>>>>>>> ee827b0c

    // Load the environment and create the gadget runner
    // TODO: Place protocol in the config
    let protocol = Protocol::Tangle;
    let config = ContextConfig::from_args();
<<<<<<< HEAD

    let (env, runner) = create_gadget_runner(protocol, config.clone());

    env.logger
        .info("~~~ Executing the incredible squaring blueprint ~~~");

    check_for_test(&env, &config)?;

=======
    let (env, runner) = create_gadget_runner(protocol, config);
    env.logger
        .info("~~~ Executing the incredible squaring blueprint ~~~");

>>>>>>> ee827b0c
    // Register the operator if needed
    if env.should_run_registration() {
        runner.register().await?;
    }

    // Run the gadget / AVS
    runner.run().await?;

    Ok(())
}

#[allow(irrefutable_let_patterns)]
fn check_for_test(
    env: &GadgetConfiguration<parking_lot::RawRwLock>,
    config: &ContextConfig,
) -> Result<()> {
    // create a file to denote we have started
    if let gadget_sdk::env::GadgetCLICoreSettings::Run {
        base_path,
        test_mode,
        ..
    } = &config.gadget_core_settings
    {
        if !*test_mode {
            return Ok(());
        }
        let path = base_path.join("test_started.tmp");
        let mut file = std::fs::File::create(&path)?;
        file.write_all(b"test_started")?;
        env.logger.info(format!(
            "Successfully wrote test file to {}",
            path.display()
        ))
    }

    Ok(())
}<|MERGE_RESOLUTION|>--- conflicted
+++ resolved
@@ -1,12 +1,7 @@
 use color_eyre::{eyre::eyre, Result};
-<<<<<<< HEAD
-use gadget_sdk::{
-    env::Protocol,
-=======
-use gadget_sdk::config::{ContextConfig, GadgetConfiguration};
+use gadget_sdk::config::{ContextConfig, GadgetCLICoreSettings, GadgetConfiguration};
 use gadget_sdk::{
     config::Protocol,
->>>>>>> ee827b0c
     events_watcher::{substrate::SubstrateEventWatcher, tangle::TangleEventsWatcher},
     tangle_subxt::tangle_testnet_runtime::api::{
         self,
@@ -14,19 +9,13 @@
     },
     tx,
 };
-<<<<<<< HEAD
 use std::io::Write;
 
 use incredible_squaring_blueprint as blueprint;
 
-use gadget_sdk::env::{ContextConfig, GadgetConfiguration};
 use std::sync::Arc;
-=======
-use incredible_squaring_blueprint as blueprint;
-use std::sync::Arc;
+use structopt::StructOpt;
 use gadget_sdk::tangle_subxt::tangle_testnet_runtime::api::runtime_types::tangle_primitives::services::PriceTargets;
->>>>>>> ee827b0c
-use structopt::StructOpt;
 
 #[async_trait::async_trait]
 trait GadgetRunner {
@@ -35,11 +24,7 @@
 }
 
 struct TangleGadgetRunner {
-<<<<<<< HEAD
-    env: gadget_sdk::env::GadgetConfiguration<parking_lot::RawRwLock>,
-=======
     env: GadgetConfiguration<parking_lot::RawRwLock>,
->>>>>>> ee827b0c
 }
 
 #[async_trait::async_trait]
@@ -81,32 +66,9 @@
     }
 
     async fn run(&self) -> Result<()> {
-<<<<<<< HEAD
         let client = self.env.client().await.map_err(|e| eyre!(e))?;
         let signer = self.env.first_signer().map_err(|e| eyre!(e))?;
         let logger = self.env.logger.clone();
-=======
-        /*        let config = ContextConfig {
-            gadget_core_settings: GadgetCLICoreSettings::Run {
-                bind_addr: self.env.bind_addr,
-                bind_port: self.env.bind_port,
-                test_mode: self.env.test_mode,
-                logger: self.env.logger.clone(),
-                url: self.env.ur,
-                bootnodes: None,
-                base_path: Default::default(),
-                chain: Default::default(),
-                verbose: 0,
-                pretty: false,
-                keystore_password: None,
-            },
-        };*/
-
-        //let env = gadget_sdk::env::load(None, config).map_err(|e| eyre!(e))?;
-
-        let client = self.env.client().await.map_err(|e| eyre!(e))?;
-        let signer = self.env.first_signer().map_err(|e| eyre!(e))?;
->>>>>>> ee827b0c
 
         let x_square = blueprint::XsquareEventHandler {
             service_id: self.env.service_id.unwrap(),
@@ -137,12 +99,7 @@
     GadgetConfiguration<parking_lot::RawRwLock>,
     Arc<dyn GadgetRunner>,
 ) {
-<<<<<<< HEAD
-    let env = gadget_sdk::env::load(Some(protocol), config).expect("Failed to load environment");
-
-=======
     let env = gadget_sdk::config::load(Some(protocol), config).expect("Failed to load environment");
->>>>>>> ee827b0c
     match protocol {
         Protocol::Tangle => (env.clone(), Arc::new(TangleGadgetRunner { env })),
         Protocol::Eigenlayer => panic!("Eigenlayer not implemented yet"),
@@ -151,18 +108,12 @@
 
 #[tokio::main]
 async fn main() -> Result<()> {
-<<<<<<< HEAD
-    // color_eyre::install()?;
-    gadget_sdk::setup_log();
-=======
     gadget_sdk::logger::setup_log();
->>>>>>> ee827b0c
 
     // Load the environment and create the gadget runner
     // TODO: Place protocol in the config
     let protocol = Protocol::Tangle;
     let config = ContextConfig::from_args();
-<<<<<<< HEAD
 
     let (env, runner) = create_gadget_runner(protocol, config.clone());
 
@@ -171,12 +122,6 @@
 
     check_for_test(&env, &config)?;
 
-=======
-    let (env, runner) = create_gadget_runner(protocol, config);
-    env.logger
-        .info("~~~ Executing the incredible squaring blueprint ~~~");
-
->>>>>>> ee827b0c
     // Register the operator if needed
     if env.should_run_registration() {
         runner.register().await?;
@@ -194,7 +139,7 @@
     config: &ContextConfig,
 ) -> Result<()> {
     // create a file to denote we have started
-    if let gadget_sdk::env::GadgetCLICoreSettings::Run {
+    if let GadgetCLICoreSettings::Run {
         base_path,
         test_mode,
         ..

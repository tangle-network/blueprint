[package]
name = "incredible-squaring-blueprint"
version = "0.1.0"
description = "A Simple Blueprint to demo how blueprints work on Tangle Network"
authors.workspace = true
edition.workspace = true
license.workspace = true
homepage.workspace = true
repository.workspace = true

[[bin]]
name = "incredible-squaring-gadget"
path = "./src/main.rs"
<<<<<<< HEAD
=======
required-features = ["default"]
>>>>>>> fe6f739f

[dependencies]
eigensdk-rs = { workspace = true }
tracing = { workspace = true }
async-trait = { workspace = true }
gadget-sdk = { workspace = true, features = ["std"] }
gadget-common = { workspace = true, features = ["std"] }
color-eyre = { workspace = true, optional = true }
lock_api = { workspace = true }
tokio = { workspace = true, default-features = false, features = ["full"], optional = true }
serde = { workspace = true, features = ["derive"] }
serde_json = { workspace = true }
subxt-signer = { workspace = true, features = ["sr25519", "subxt", "std"], optional = true }
tracing-subscriber = { workspace = true, features = ["parking_lot", "env-filter"], optional = true }
alloy-contract = { workspace = true }
alloy-network = { workspace = true }
alloy-primitives = { workspace = true }
alloy-provider = { workspace = true }
alloy-rpc-types = { workspace = true }
alloy-signer = { workspace = true }
alloy-signer-local = { workspace = true }
alloy-sol-types = { workspace = true, features = ["json"] }
alloy-transport = { workspace = true }
<<<<<<< HEAD
parking_lot = { workspace = true }
=======
multiaddr = { workspace = true }
parking_lot = "0.12.3"
>>>>>>> fe6f739f

[build-dependencies]
blueprint-metadata = { workspace = true }

[features]
default = ["std"]
std = ["dep:tokio", "dep:color-eyre", "dep:subxt-signer", "dep:tracing-subscriber"]<|MERGE_RESOLUTION|>--- conflicted
+++ resolved
@@ -11,10 +11,7 @@
 [[bin]]
 name = "incredible-squaring-gadget"
 path = "./src/main.rs"
-<<<<<<< HEAD
-=======
 required-features = ["default"]
->>>>>>> fe6f739f
 
 [dependencies]
 eigensdk-rs = { workspace = true }
@@ -38,12 +35,10 @@
 alloy-signer-local = { workspace = true }
 alloy-sol-types = { workspace = true, features = ["json"] }
 alloy-transport = { workspace = true }
-<<<<<<< HEAD
 parking_lot = { workspace = true }
-=======
 multiaddr = { workspace = true }
-parking_lot = "0.12.3"
->>>>>>> fe6f739f
+libp2p = { workspace = true }
+ed25519-zebra = { workspace = true, features = ["pkcs8", "default", "der", "std", "serde" ,"pem"] }
 
 [build-dependencies]
 blueprint-metadata = { workspace = true }

// This file is part of Tangle.
// Copyright (C) 2022-2023 Webb Technologies Inc.
//
// Tangle is free software: you can redistribute it and/or modify
// it under the terms of the GNU General Public License as published by
// the Free Software Foundation, either version 3 of the License, or
// (at your option) any later version.
//
// Tangle is distributed in the hope that it will be useful,
// but WITHOUT ANY WARRANTY; without even the implied warranty of
// MERCHANTABILITY or FITNESS FOR A PARTICULAR PURPOSE.  See the
// GNU General Public License for more details.
//
// You should have received a copy of the GNU General Public License
// along with Tangle.  If not, see <http://www.gnu.org/licenses/>.

use async_trait::async_trait;
use frame_support::pallet_prelude::*;
use frame_support::traits::Hooks;
use frame_support::{
    construct_runtime, parameter_types,
    traits::{ConstU128, ConstU32, ConstU64, Everything},
    PalletId,
};
use frame_system::EnsureSigned;
use pallet_jobs_rpc_runtime_api::BlockNumberOf;
use sc_client_api::{FinalityNotification, FinalizeSummary};
use sc_utils::mpsc::{tracing_unbounded, TracingUnboundedReceiver, TracingUnboundedSender};
use serde::{Deserialize, Serialize};
use sp_api::{ApiRef, ProvideRuntimeApi};
use sp_core::{sr25519, ByteArray, Pair, H256};
use sp_runtime::RuntimeDebug;
use sp_runtime::{traits::Block as BlockT, traits::IdentityLookup, BuildStorage, DispatchResult};
use std::collections::HashMap;
use std::time::Duration;
use tangle_primitives::AccountId;

pub type Balance = u128;
pub type BlockNumber = u64;

pub use crate::mock::mock_wrapper_client::{MockClient, TestExternalitiesPalletSubmitter};
use crate::sync::substrate_test_channel::MultiThreadedTestExternalities;
use gadget_common::debug_logger::DebugLogger;
use gadget_common::full_protocol::NodeInput;
use gadget_common::gadget::network::Network;
use gadget_common::gadget::work_manager::WorkManager;
use gadget_common::keystore::{ECDSAKeyStore, InMemoryBackend};
use gadget_common::locks::TokioMutexExt;
use gadget_common::prelude::PrometheusConfig;
use gadget_common::Error;
use gadget_core::job_manager::{SendFuture, WorkManagerInterface};
use sp_core::ecdsa;
use sp_keystore::{testing::MemoryKeystore, KeystoreExt, KeystorePtr};
use sp_std::sync::Arc;
use tangle_primitives::jobs::traits::{JobToFee, MPCHandler};
use tangle_primitives::jobs::{
    JobId, JobResult, JobSubmission, JobType, JobWithResult, PhaseResult, ReportRestakerOffence,
    RpcResponseJobsData, ValidatorOffenceType,
};
use tangle_primitives::misbehavior::{MisbehaviorHandler, MisbehaviorSubmission};
use tangle_primitives::roles::traits::RolesHandler;
use tangle_primitives::roles::RoleType;
use tangle_primitives::verifier::{
    arkworks::ArkworksVerifierGroth16Bn254, circom::CircomVerifierGroth16Bn254,
};
use tokio::sync::mpsc::{UnboundedReceiver, UnboundedSender};

/// Key type for DKG keys
pub const KEY_TYPE: sp_application_crypto::KeyTypeId = sp_application_crypto::KeyTypeId(*b"role");

pub type Block = frame_system::mocking::MockBlock<Runtime>;

impl frame_system::Config for Runtime {
    type RuntimeOrigin = RuntimeOrigin;
    type Nonce = u64;
    type RuntimeCall = RuntimeCall;
    type Hash = H256;
    type Hashing = sp_runtime::traits::BlakeTwo256;
    type AccountId = AccountId;
    type Block = Block;
    type Lookup = IdentityLookup<Self::AccountId>;
    type RuntimeEvent = RuntimeEvent;
    type BlockHashCount = ConstU64<250>;
    type BlockWeights = ();
    type BlockLength = ();
    type Version = ();
    type PalletInfo = PalletInfo;
    type AccountData = pallet_balances::AccountData<Balance>;
    type OnNewAccount = ();
    type OnKilledAccount = ();
    type DbWeight = ();
    type BaseCallFilter = Everything;
    type SystemWeightInfo = ();
    type SS58Prefix = ();
    type OnSetCode = ();
    type RuntimeTask = ();
    type MaxConsumers = ConstU32<16>;
}

impl pallet_balances::Config for Runtime {
    type RuntimeEvent = RuntimeEvent;
    type WeightInfo = ();
    type Balance = Balance;
    type DustRemoval = ();
    type ExistentialDeposit = ConstU128<1>;
    type AccountStore = System;
    type ReserveIdentifier = ();
    type RuntimeHoldReason = RuntimeHoldReason;
    type FreezeIdentifier = ();
    type MaxLocks = ();
    type MaxReserves = ConstU32<50>;
    type MaxFreezes = ();
    type RuntimeFreezeReason = ();
}

impl pallet_timestamp::Config for Runtime {
    type Moment = u64;
    type OnTimestampSet = ();
    type MinimumPeriod = ();
    type WeightInfo = ();
}

pub struct JobToFeeHandler;

impl JobToFee<AccountId, BlockNumber, MaxParticipants, MaxSubmissionLen, MaxAdditionalParamsLen>
    for JobToFeeHandler
{
    type Balance = Balance;

    fn job_to_fee(
        job: &JobSubmission<
            AccountId,
            BlockNumber,
            MaxParticipants,
            MaxSubmissionLen,
            MaxAdditionalParamsLen,
        >,
    ) -> Balance {
        match job.job_type {
            JobType::DKGTSSPhaseOne(_)
            | JobType::DKGTSSPhaseTwo(_)
            | JobType::DKGTSSPhaseThree(_)
            | JobType::DKGTSSPhaseFour(_) => Dkg::job_to_fee(job),
            JobType::ZkSaaSPhaseOne(_) | JobType::ZkSaaSPhaseTwo(_) => ZkSaaS::job_to_fee(job),
        }
    }

    fn calculate_result_extension_fee(_result: Vec<u8>, _extension_time: BlockNumber) -> Balance {
        20
    }
}

pub struct MockRolesHandler;

impl RolesHandler<AccountId> for MockRolesHandler {
    type Balance = Balance;
    fn record_job_by_validators(_: Vec<AccountId>) -> DispatchResult {
        Ok(())
    }

    fn get_max_active_service_for_restaker(_: AccountId) -> std::option::Option<u32> {
        Some(u32::MAX)
    }
    fn report_offence(_offence_report: ReportRestakerOffence<AccountId>) -> DispatchResult {
        Ok(())
    }

    fn is_restaker(address: AccountId) -> bool {
        let restakers = (0..8)
            .map(id_to_sr25519_public)
            .map(Into::into)
            .collect::<Vec<_>>();
        restakers.contains(&address)
    }

    fn is_restaker_with_role(address: AccountId, _role: RoleType) -> bool {
        let restakers = (0..8)
            .map(id_to_sr25519_public)
            .map(Into::into)
            .collect::<Vec<_>>();
        restakers.contains(&address)
    }

    fn get_validator_role_key(address: AccountId) -> Option<Vec<u8>> {
        let validators = (0..8).map(id_to_ecdsa_pair).collect::<Vec<_>>();
        let restakers = (0..8)
            .map(id_to_sr25519_public)
            .map(AccountId::from)
            .collect::<Vec<_>>();
        let idx = restakers.iter().position(|p| p == &address);
        idx.map(|i| validators[i].public().to_raw_vec())
    }
}

pub struct MockMPCHandler;

impl
    MPCHandler<
        AccountId,
        BlockNumber,
        Balance,
        MaxParticipants,
        MaxSubmissionLen,
        MaxKeyLen,
        MaxDataLen,
        MaxSignatureLen,
        MaxProofLen,
        MaxAdditionalParamsLen,
    > for MockMPCHandler
{
    fn verify(
        data: JobWithResult<
            AccountId,
            MaxParticipants,
            MaxSubmissionLen,
            MaxKeyLen,
            MaxDataLen,
            MaxSignatureLen,
            MaxProofLen,
            MaxAdditionalParamsLen,
        >,
    ) -> DispatchResult {
        match data.result {
            JobResult::DKGPhaseOne(_)
            | JobResult::DKGPhaseTwo(_)
            | JobResult::DKGPhaseThree(_)
            | JobResult::DKGPhaseFour(_) => Dkg::verify(data.result),
            JobResult::ZkSaaSPhaseOne(_) | JobResult::ZkSaaSPhaseTwo(_) => ZkSaaS::verify(data),
        }
    }

    fn verify_validator_report(
        _validator: AccountId,
        _offence: ValidatorOffenceType,
        _signatures: Vec<Vec<u8>>,
    ) -> DispatchResult {
        Ok(())
    }

    fn validate_authority_key(_validator: AccountId, _authority_key: Vec<u8>) -> DispatchResult {
        Ok(())
    }
}

parameter_types! {
    pub const JobsPalletId: PalletId = PalletId(*b"py/jobss");
}

const KB: u32 = 1024;
const MB: u32 = 1024 * KB;

parameter_types! {
    #[derive(Clone, RuntimeDebug, Eq, PartialEq, TypeInfo, Encode, Decode)]
    #[derive(Serialize, Deserialize)]
    pub const MaxSubmissionLen: u32 = 64 * MB;
    #[derive(Clone, RuntimeDebug, Eq, PartialEq, TypeInfo, Encode, Decode)]
    #[derive(Serialize, Deserialize)]
    pub const MaxParticipants: u32 = 10;
    #[derive(Clone, RuntimeDebug, Eq, PartialEq, TypeInfo, Encode, Decode)]
    #[derive(Serialize, Deserialize)]
    pub const MaxKeyLen: u32 = 256;
    #[derive(Clone, RuntimeDebug, Eq, PartialEq, TypeInfo, Encode, Decode)]
    #[derive(Serialize, Deserialize)]
    pub const MaxDataLen: u32 = 256;
    #[derive(Clone, RuntimeDebug, Eq, PartialEq, TypeInfo, Encode, Decode)]
    #[derive(Serialize, Deserialize)]
    pub const MaxSignatureLen: u32 = 256;
    #[derive(Clone, RuntimeDebug, Eq, PartialEq, TypeInfo, Encode, Decode)]
    #[derive(Serialize, Deserialize)]
    pub const MaxProofLen: u32 = 256;
    #[derive(Clone, RuntimeDebug, Eq, PartialEq, TypeInfo, Encode, Decode)]
    #[derive(Serialize, Deserialize)]
    pub const MaxActiveJobsPerValidator: u32 = 100;
    #[derive(Clone, RuntimeDebug, Eq, PartialEq, TypeInfo, Encode, Decode)]
    #[derive(Serialize, Deserialize)]
    pub const MaxRolesPerValidator: u32 = 100;
    #[derive(Clone, RuntimeDebug, Eq, PartialEq, TypeInfo, Encode, Decode)]
    #[derive(Serialize, Deserialize)]
<<<<<<< HEAD
    pub const MaxAdditionalParamsLen: u32 = 256;
=======
    pub const MaxAdditionalParamsLen: u32 = 64 * MB;
>>>>>>> 72557a41
}

impl pallet_jobs::Config for Runtime {
    type RuntimeEvent = RuntimeEvent;
    type Currency = Balances;
    type JobToFee = JobToFeeHandler;
    type RolesHandler = MockRolesHandler;
    type MPCHandler = MockMPCHandler;
    type ForceOrigin = EnsureSigned<AccountId>;
    type MaxParticipants = MaxParticipants;
    type MaxSubmissionLen = MaxSubmissionLen;
    type MaxSignatureLen = MaxSignatureLen;
    type MaxDataLen = MaxDataLen;
    type MaxKeyLen = MaxKeyLen;
    type MaxProofLen = MaxProofLen;
    type MaxActiveJobsPerValidator = MaxActiveJobsPerValidator;
    type MaxAdditionalParamsLen = MaxAdditionalParamsLen;
    type PalletId = JobsPalletId;
    type MisbehaviorHandler = MockMisbehaviorHandler;
<<<<<<< HEAD
    type WeightInfo = ();
=======
    type MaxAdditionalParamsLen = MaxAdditionalParamsLen;
>>>>>>> 72557a41
}

pub struct MockMisbehaviorHandler;

impl MisbehaviorHandler for MockMisbehaviorHandler {
    fn verify(_data: MisbehaviorSubmission) -> DispatchResult {
        Ok(())
    }
}

impl pallet_dkg::Config for Runtime {
    type RuntimeEvent = RuntimeEvent;
    type Currency = Balances;
    type UpdateOrigin = EnsureSigned<AccountId>;
    type MaxParticipants = MaxParticipants;
    type MaxSubmissionLen = MaxSubmissionLen;
    type MaxSignatureLen = MaxSignatureLen;
    type MaxDataLen = MaxDataLen;
    type MaxKeyLen = MaxKeyLen;
    type MaxProofLen = MaxProofLen;
    type MaxAdditionalParamsLen = MaxAdditionalParamsLen;
    type WeightInfo = ();
    type MaxAdditionalParamsLen = MaxAdditionalParamsLen;
}

impl pallet_zksaas::Config for Runtime {
    type RuntimeEvent = RuntimeEvent;
    type Currency = Balances;

    type UpdateOrigin = EnsureSigned<AccountId>;
    type Verifier = (ArkworksVerifierGroth16Bn254, CircomVerifierGroth16Bn254);
    type MaxParticipants = MaxParticipants;
    type MaxSubmissionLen = MaxSubmissionLen;
    type MaxSignatureLen = MaxSignatureLen;
    type MaxDataLen = MaxDataLen;
    type MaxKeyLen = MaxKeyLen;
    type MaxProofLen = MaxProofLen;
    type MaxAdditionalParamsLen = MaxAdditionalParamsLen;
    type WeightInfo = ();
    type MaxAdditionalParamsLen = MaxAdditionalParamsLen;
}

construct_runtime!(
    pub enum Runtime
    {
        System: frame_system,
        Timestamp: pallet_timestamp,
        Balances: pallet_balances,
        Jobs: pallet_jobs,
        Dkg: pallet_dkg,
        ZkSaaS: pallet_zksaas,
    }
);

sp_api::mock_impl_runtime_apis! {
    impl pallet_jobs_rpc_runtime_api::JobsApi<Block, AccountId, MaxParticipants, MaxSubmissionLen, MaxKeyLen, MaxDataLen, MaxSignatureLen, MaxProofLen, MaxAdditionalParamsLen> for Runtime {
        fn query_jobs_by_validator(&self, validator: AccountId) -> Option<Vec<RpcResponseJobsData<AccountId, BlockNumberOf<Block>, MaxParticipants, MaxSubmissionLen, MaxAdditionalParamsLen>>> {
            TEST_EXTERNALITIES.lock().as_ref().unwrap().execute_with(move || {
                Jobs::query_jobs_by_validator(validator)
            })
        }

        fn query_job_by_id(role_type: RoleType, job_id: JobId) -> Option<RpcResponseJobsData<AccountId, BlockNumberOf<Block>, MaxParticipants, MaxSubmissionLen, MaxAdditionalParamsLen>> {
            TEST_EXTERNALITIES.lock().as_ref().unwrap().execute_with(move || {
                Jobs::query_job_by_id(role_type, job_id)
            })
        }

        fn query_job_result(role_type: RoleType, job_id: JobId) -> Option<PhaseResult<AccountId, BlockNumberOf<Block>, MaxParticipants, MaxKeyLen, MaxDataLen, MaxSignatureLen, MaxSubmissionLen, MaxProofLen, MaxAdditionalParamsLen>> {
            TEST_EXTERNALITIES.lock().as_ref().unwrap().execute_with(move || {
                Jobs::query_job_result(role_type, job_id)
            })
        }

        fn query_next_job_id() -> JobId {
            TEST_EXTERNALITIES.lock().as_ref().unwrap().execute_with(move || {
                Jobs::query_next_job_id()
            })
        }

        fn query_restaker_role_key(address: AccountId) -> Option<Vec<u8>> {
            TEST_EXTERNALITIES.lock().as_ref().unwrap().execute_with(move || {
                MockRolesHandler::get_validator_role_key(address)
            })
        }
    }
}

pub struct ExtBuilder;

impl Default for ExtBuilder {
    fn default() -> Self {
        ExtBuilder
    }
}

impl ProvideRuntimeApi<Block> for Runtime {
    type Api = Self;
    fn runtime_api(&self) -> ApiRef<Self::Api> {
        ApiRef::from(*self)
    }
}

pub fn id_to_ecdsa_pair(id: u8) -> ecdsa::Pair {
    ecdsa::Pair::from_string(&format!("//Alice///{id}"), None).expect("static values are valid")
}

pub fn id_to_sr25519_pair(id: u8) -> sr25519::Pair {
    sr25519::Pair::from_string(&format!("//Alice///{id}"), None).expect("static values are valid")
}

pub fn id_to_public(id: u8) -> ecdsa::Public {
    id_to_ecdsa_pair(id).public()
}

pub fn id_to_sr25519_public(id: u8) -> sr25519::Public {
    id_to_sr25519_pair(id).public()
}

sp_externalities::decl_extension! {
    pub struct TracingUnboundedReceiverExt(TracingUnboundedReceiver<<Block as BlockT>::Hash>);
}

#[derive(Clone)]
pub struct MockNetwork {
    peers_tx: Arc<
        HashMap<
            ecdsa::Public,
            UnboundedSender<<WorkManager as WorkManagerInterface>::ProtocolMessage>,
        >,
    >,
    peers_rx: Arc<
        HashMap<
            ecdsa::Public,
            tokio::sync::Mutex<
                UnboundedReceiver<<WorkManager as WorkManagerInterface>::ProtocolMessage>,
            >,
        >,
    >,
    my_id: ecdsa::Public,
}

impl MockNetwork {
    pub fn setup(ids: &Vec<ecdsa::Public>) -> Vec<Self> {
        let mut peers_tx = HashMap::new();
        let mut peers_rx = HashMap::new();
        let mut networks = Vec::new();

        for id in ids {
            let (tx, rx) = tokio::sync::mpsc::unbounded_channel();
            peers_tx.insert(*id, tx);
            peers_rx.insert(*id, tokio::sync::Mutex::new(rx));
        }

        let peers_tx = Arc::new(peers_tx);
        let peers_rx = Arc::new(peers_rx);

        for id in ids {
            let network = Self {
                peers_tx: peers_tx.clone(),
                peers_rx: peers_rx.clone(),
                my_id: *id,
            };
            networks.push(network);
        }

        networks
    }
}

#[async_trait]
impl Network for MockNetwork {
    async fn next_message(&self) -> Option<<WorkManager as WorkManagerInterface>::ProtocolMessage> {
        self.peers_rx
            .get(&self.my_id)?
            .lock_timeout(Duration::from_millis(500))
            .await
            .recv()
            .await
    }

    async fn send_message(
        &self,
        message: <WorkManager as WorkManagerInterface>::ProtocolMessage,
    ) -> Result<(), Error> {
        let _check_message_has_ids = message.from_network_id.ok_or(Error::MissingNetworkId)?;
        if let Some(peer_id) = message.to_network_id {
            let tx = self
                .peers_tx
                .get(&peer_id)
                .ok_or(Error::PeerNotFound { id: peer_id })?;
            tx.send(message).map_err(|err| Error::NetworkError {
                err: err.to_string(),
            })?;
        } else {
            // Broadcast to everyone except ourself
            for (peer_id, tx) in self.peers_tx.iter() {
                if peer_id != &self.my_id {
                    tx.send(message.clone())
                        .map_err(|err| Error::NetworkError {
                            err: err.to_string(),
                        })?;
                }
            }
        }
        Ok(())
    }
}

pub type MockBackend = sc_client_api::in_mem::Backend<Block>;

static TEST_EXTERNALITIES: parking_lot::Mutex<Option<MultiThreadedTestExternalities>> =
    parking_lot::Mutex::new(None);

pub fn advance_to_block(block_number: u64) {
    while System::block_number() < block_number {
        System::on_finalize(System::block_number());
        Jobs::on_finalize(System::block_number());
        Balances::on_finalize(System::block_number());
        System::set_block_number(System::block_number() + 1);
        System::on_initialize(System::block_number());
        Jobs::on_initialize(System::block_number());
        Balances::on_initialize(System::block_number());
    }
}

// Checks events against the latest. A contiguous set of events must be
// provided. They must include the most recent RuntimeEvent, but do not have to include
// every past RuntimeEvent.
pub fn assert_events(mut expected: Vec<RuntimeEvent>) {
    let mut actual: Vec<RuntimeEvent> = System::events().iter().map(|e| e.event.clone()).collect();

    expected.reverse();
    for evt in expected {
        let next = actual.pop().expect("RuntimeEvent expected");
        assert_eq!(next, evt, "Events don't match (actual,expected)");
    }
}

/// This function basically just builds a genesis storage key/value store according to
/// our desired mockup.
/// N: number of nodes
/// K: Number of networks accessible per node
/// D: Any data that you want to pass to pass with NodeInput.
/// F: A function that generates a singular full node (all possible protocols) by returning a future representing the node's execution
pub async fn new_test_ext<
    const N: usize,
    const K: usize,
    D: Send + Clone + 'static,
    F: Fn(NodeInput<MockClient<Runtime, Block>, MockNetwork, InMemoryBackend, D>) -> Fut,
    Fut: SendFuture<'static, ()>,
>(
    additional_params: D,
    f: F,
) -> MultiThreadedTestExternalities {
    let mut t = frame_system::GenesisConfig::<Runtime>::default()
        .build_storage()
        .unwrap();

    let role_pairs = (0..N)
        .map(|i| id_to_ecdsa_pair(i as u8))
        .collect::<Vec<_>>();
    let roles_identities = role_pairs
        .iter()
        .map(|pair| pair.public())
        .collect::<Vec<_>>();

    let pairs = (0..N)
        .map(|i| id_to_sr25519_pair(i as u8))
        .collect::<Vec<_>>();
    let account_ids = pairs
        .iter()
        .map(|pair| pair.public().into())
        .collect::<Vec<AccountId>>();

    let balances = account_ids
        .iter()
        .map(|public| (public.clone(), 100u128))
        .collect::<Vec<_>>();

    let networks = (0..K)
        .map(|_| MockNetwork::setup(&roles_identities))
        .collect::<Vec<_>>();

    // Transpose networks
    let networks = (0..N)
        .map(|i| {
            networks
                .iter()
                .map(|network| network[i].clone())
                .collect::<Vec<_>>()
        })
        .collect::<Vec<_>>();

    pallet_balances::GenesisConfig::<Runtime> { balances }
        .assimilate_storage(&mut t)
        .unwrap();

    let mut ext = sp_io::TestExternalities::new(t);
    ext.register_extension(KeystoreExt(Arc::new(MemoryKeystore::new()) as KeystorePtr));

    let ext = MultiThreadedTestExternalities::new(ext);
    assert!(TEST_EXTERNALITIES.lock().replace(ext.clone()).is_none(), "Make sure to run tests serially with -- --test-threads=1 or with nextest to ensure separate program spaces per test");

    let finality_notification_txs = Arc::new(parking_lot::Mutex::new(Vec::<
        TracingUnboundedSender<FinalityNotification<Block>>,
    >::new()));
    let sinks = finality_notification_txs.clone();
    let externalities = ext.clone();

    // Spawn a thread that sends a finality notification whenever it detects a change in block number
    tokio::task::spawn(async move {
        let mut prev: Option<u64> = None;
        loop {
            let number = externalities
                .execute_with_async(move || {
                    let number = System::block_number();
                    System::finalize();
                    advance_to_block(number + 1);
                    number + 1
                })
                .await;
            // log::info!(target: "gadget", "Current block number: {number}");
            if prev.is_none() || prev.unwrap() != number {
                prev = Some(number);
                log::info!(target: "gadget", "Creating finality notification {number}");

                let lock = sinks.lock();
                for sink in lock.iter() {
                    let (faux_sink, faux_stream) = tracing_unbounded("faux_sink", 1024);
                    std::mem::forget(faux_stream);

                    let header = <Block as BlockT>::Header::new_from_number(number);
                    let summary = FinalizeSummary::<Block> {
                        finalized: vec![header.hash()],
                        header,
                        stale_heads: vec![],
                    };

                    let notification = FinalityNotification::from_summary(summary, faux_sink);
                    if sink.unbounded_send(notification).is_err() {
                        log::warn!(target: "gadget", "Will not deliver FinalityNotification because the receiver is gone");
                    }
                }
            }

            tokio::time::sleep(Duration::from_millis(12000)).await;
        }
    });

    for (node_index, ((role_pair, pair), networks)) in
        role_pairs.into_iter().zip(pairs).zip(networks).enumerate()
    {
        let mut mock_clients = Vec::new();

        for _ in 0..K {
            mock_clients.push(MockClient::new(Runtime, finality_notification_txs.clone()).await);
        }

        let account_id: AccountId = pair.public().into();

        let logger = DebugLogger {
            peer_id: format!("Peer {node_index}"),
        };

        let pallet_tx = Arc::new(TestExternalitiesPalletSubmitter {
            id: account_id.clone(),
            ext: ext.clone(),
        });

        let keystore = ECDSAKeyStore::in_memory(role_pair);
        let prometheus_config = PrometheusConfig::Disabled;

        let input = NodeInput {
            clients: mock_clients,
            networks,
            account_id: sr25519::Public(account_id.into()),
            logger,
            pallet_tx,
            keystore,
            node_index,
            additional_params: additional_params.clone(),
            prometheus_config,
        };

        let task = f(input);
        tokio::task::spawn(task);
    }

    ext
}

pub mod mock_wrapper_client {
    use crate::mock::RuntimeOrigin;
    use crate::sync::substrate_test_channel::MultiThreadedTestExternalities;
    use async_trait::async_trait;
    use futures::StreamExt;
    use gadget_common::client::{exec_client_function, PalletSubmitter};
    use gadget_common::config::ClientWithApi;
    use gadget_common::locks::TokioMutexExt;
    use gadget_common::tangle_subxt::subxt::utils::AccountId32;
    use gadget_common::tangle_subxt::tangle_runtime::api::runtime_types::tangle_primitives::{
        jobs, roles,
    };
    use gadget_common::tangle_subxt::tangle_runtime::api::runtime_types::tangle_testnet_runtime::{
        MaxAdditionalParamsLen, MaxDataLen, MaxKeyLen, MaxParticipants, MaxProofLen,
        MaxSignatureLen, MaxSubmissionLen,
    };

    use gadget_common::prelude::MaxAdditionalParamsLen;
    use gadget_core::gadget::substrate::{self, Client};
    use pallet_jobs_rpc_runtime_api::JobsApi;
    use parity_scale_codec::{Decode, Encode};
    use sc_client_api::{
        BlockchainEvents, FinalityNotification, FinalityNotifications, ImportNotifications,
        StorageEventStream, StorageKey,
    };
    use sc_utils::mpsc::{tracing_unbounded, TracingUnboundedSender};
    use sp_api::{ApiRef, ProvideRuntimeApi};
    use sp_runtime::traits::Block;
    use sp_runtime::traits::Header;
    use std::sync::Arc;
    use std::time::Duration;
    use tangle_primitives::jobs::JobId;
    use tangle_primitives::AccountId;

    #[derive(Clone)]
    pub struct MockClient<R, B: Block> {
        runtime: Arc<R>,
        finality_notification_stream: Arc<tokio::sync::Mutex<Option<FinalityNotifications<B>>>>,
        latest_finality_notification: Arc<tokio::sync::Mutex<Option<FinalityNotification<B>>>>,
        finality_notification_txs:
            Arc<parking_lot::Mutex<Vec<TracingUnboundedSender<FinalityNotification<B>>>>>,
    }

    impl<R, B: Block> MockClient<R, B> {
        pub async fn new(
            runtime: R,
            finality_notification_txs: Arc<
                parking_lot::Mutex<Vec<TracingUnboundedSender<FinalityNotification<B>>>>,
            >,
        ) -> Self {
            let runtime = Arc::new(runtime);
            let finality_notification_stream = Arc::new(tokio::sync::Mutex::new(None));

            let this = Self {
                runtime,
                finality_notification_stream,
                latest_finality_notification: tokio::sync::Mutex::new(None).into(),
                finality_notification_txs,
            };

            *this
                .finality_notification_stream
                .lock_timeout(Duration::from_millis(500))
                .await = Some(this.finality_notification_stream());
            this
        }
    }

    #[async_trait]
    impl<R: Send + Sync + Clone, B: Block> Client for MockClient<R, B> {
        async fn get_next_finality_notification(&self) -> Option<substrate::FinalityNotification> {
            let mut lock = self
                .finality_notification_stream
                .lock_timeout(Duration::from_millis(500))
                .await;
            let next = lock.as_mut().expect("Should exist").next().await;
            log::trace!(target: "gadget", "Latest Finality Notification: {:?}", next.as_ref().map(|r| r.header.number()));
            *self
                .latest_finality_notification
                .lock_timeout(Duration::from_millis(500))
                .await = next.clone();
            next.map(|n| {
                let mut hash = [0u8; 32];
                hash.copy_from_slice(n.header.hash().as_ref());
                let number =
                    Decode::decode(&mut Encode::encode(&n.header.number()).as_slice()).unwrap();
                substrate::FinalityNotification { hash, number }
            })
        }

        async fn get_latest_finality_notification(
            &self,
        ) -> Option<substrate::FinalityNotification> {
            let lock = self
                .latest_finality_notification
                .lock_timeout(Duration::from_millis(500))
                .await;
            if let Some(n) = lock.clone() {
                let mut hash = [0u8; 32];
                hash.copy_from_slice(n.header.hash().as_ref());
                let number =
                    Decode::decode(&mut Encode::encode(&n.header.number()).as_slice()).unwrap();
                Some(substrate::FinalityNotification { hash, number })
            } else {
                drop(lock);
                self.get_next_finality_notification().await
            }
        }
    }

    #[async_trait]
    impl<R: Send + Sync + Clone + 'static, B: Block> ClientWithApi for MockClient<R, B>
    where
        R: ProvideRuntimeApi<B>,
        R::Api: pallet_jobs_rpc_runtime_api::JobsApi<
            B,
            ::tangle_primitives::AccountId,
            super::MaxParticipants,
            super::MaxSubmissionLen,
            super::MaxKeyLen,
            super::MaxDataLen,
            super::MaxSignatureLen,
            super::MaxProofLen,
            super::MaxAdditionalParamsLen,
        >,
    {
        async fn query_jobs_by_validator(
            &self,
            at: [u8; 32],
            validator: AccountId32,
        ) -> Result<
            Option<
                Vec<
                    jobs::RpcResponseJobsData<
                        AccountId32,
                        u64,
                        MaxParticipants,
                        MaxSubmissionLen,
                        MaxAdditionalParamsLen,
                    >,
                >,
            >,
            gadget_common::Error,
        > {
            let at = Decode::decode(&mut Encode::encode(&at).as_slice()).unwrap();
            let validator = tangle_primitives::AccountId::from(validator.0);
            exec_client_function(&self.runtime, move |r| {
                r.runtime_api()
                    .query_jobs_by_validator(at, validator)
                    .map_err(|err| gadget_common::Error::ClientError {
                        err: format!("{err:?}"),
                    })
                    .map(|r| {
                        r.map(|r| {
                            r.into_iter()
                                .flat_map(|r| Decode::decode(&mut Encode::encode(&r).as_slice()))
                                .collect()
                        })
                    })
            })
            .await
        }
        async fn query_job_by_id(
            &self,
            at: [u8; 32],
            role_type: roles::RoleType,
            job_id: u64,
        ) -> Result<
            Option<
                jobs::RpcResponseJobsData<
                    AccountId32,
                    u64,
                    MaxParticipants,
                    MaxSubmissionLen,
                    MaxAdditionalParamsLen,
                >,
            >,
            gadget_common::Error,
        > {
            let at = Decode::decode(&mut Encode::encode(&at).as_slice()).unwrap();
            let role_type = Decode::decode(&mut Encode::encode(&role_type).as_slice()).unwrap();
            exec_client_function(&self.runtime, move |r| {
                r.runtime_api()
                    .query_job_by_id(at, role_type, job_id)
                    .map_err(|err| gadget_common::Error::ClientError {
                        err: format!("{err:?}"),
                    })
                    .map(|r| r.map(|r| Decode::decode(&mut Encode::encode(&r).as_slice()).unwrap()))
            })
            .await
        }

        async fn query_job_result(
            &self,
            at: [u8; 32],
            role_type: roles::RoleType,
            job_id: u64,
        ) -> Result<
            Option<
                jobs::PhaseResult<
                    AccountId32,
                    u64,
                    MaxParticipants,
                    MaxKeyLen,
                    MaxDataLen,
                    MaxSignatureLen,
                    MaxSubmissionLen,
                    MaxProofLen,
                    MaxAdditionalParamsLen,
                >,
            >,
            gadget_common::Error,
        > {
            let at = Decode::decode(&mut Encode::encode(&at).as_slice()).unwrap();
            let role_type = Decode::decode(&mut Encode::encode(&role_type).as_slice()).unwrap();
            exec_client_function(&self.runtime, move |r| {
                r.runtime_api()
                    .query_job_result(at, role_type, job_id)
                    .map_err(|err| gadget_common::Error::ClientError {
                        err: format!("{err:?}"),
                    })
                    .map(|r| r.map(|r| Decode::decode(&mut Encode::encode(&r).as_slice()).unwrap()))
            })
            .await
        }

        async fn query_next_job_id(&self, at: [u8; 32]) -> Result<u64, gadget_common::Error> {
            let at = Decode::decode(&mut Encode::encode(&at).as_slice()).unwrap();
            exec_client_function(&self.runtime, move |r| {
                r.runtime_api().query_next_job_id(at).map_err(|err| {
                    gadget_common::Error::ClientError {
                        err: format!("{err:?}"),
                    }
                })
            })
            .await
        }

        async fn query_restaker_role_key(
            &self,
            at: [u8; 32],
            address: AccountId32,
        ) -> Result<Option<Vec<u8>>, gadget_common::Error> {
            let at = Decode::decode(&mut Encode::encode(&at).as_slice()).unwrap();
            let address = tangle_primitives::AccountId::from(address.0);
            exec_client_function(&self.runtime, move |r| {
                r.runtime_api()
                    .query_restaker_role_key(at, address)
                    .map_err(|err| gadget_common::Error::ClientError {
                        err: format!("{err:?}"),
                    })
                    .map(|r| r.map(|r| r.to_vec()))
            })
            .await
        }
    }

    impl<R: ProvideRuntimeApi<B>, B: Block> ProvideRuntimeApi<B> for MockClient<R, B> {
        type Api = R::Api;
        fn runtime_api(&self) -> ApiRef<Self::Api> {
            self.runtime.runtime_api()
        }
    }

    impl<R, B: Block> BlockchainEvents<B> for MockClient<R, B> {
        fn import_notification_stream(&self) -> ImportNotifications<B> {
            let (sink, stream) = tracing_unbounded("import_notification_stream", 1024);
            // We are not interested in block import notifications for tests
            std::mem::forget(sink);
            stream
        }

        fn every_import_notification_stream(&self) -> ImportNotifications<B> {
            unimplemented!()
        }

        fn finality_notification_stream(&self) -> FinalityNotifications<B> {
            let (sink, stream) =
                tracing_unbounded::<FinalityNotification<B>>("finality_notification_stream", 1024);
            self.finality_notification_txs.lock().push(sink);
            stream
        }

        fn storage_changes_notification_stream(
            &self,
            _filter_keys: Option<&[StorageKey]>,
            _child_filter_keys: Option<&[(StorageKey, Option<Vec<StorageKey>>)]>,
        ) -> sc_client_api::blockchain::Result<StorageEventStream<<B as Block>::Hash>> {
            unimplemented!()
        }
    }

    pub struct TestExternalitiesPalletSubmitter {
        pub ext: MultiThreadedTestExternalities,
        pub id: AccountId,
    }

    #[async_trait]
    impl PalletSubmitter for TestExternalitiesPalletSubmitter {
        async fn submit_job_result(
            &self,
            role_type: roles::RoleType,
            job_id: JobId,
            result: jobs::JobResult<
                MaxParticipants,
                MaxKeyLen,
                MaxSignatureLen,
                MaxDataLen,
                MaxProofLen,
                MaxAdditionalParamsLen,
            >,
        ) -> Result<(), gadget_common::Error> {
            let id = self.id.clone();
            self.ext
                .execute_with_async(move || {
                    let origin = RuntimeOrigin::signed(id);
                    let res = crate::mock::Jobs::submit_job_result(
                        origin,
                        Decode::decode(&mut Encode::encode(&role_type).as_slice()).unwrap(),
                        job_id,
                        Decode::decode(&mut Encode::encode(&result).as_slice()).unwrap(),
                    );
                    if let Err(err) = res {
                        let err = format!("Pallet tx error: {err:?}");
                        if err.contains("JobNotFound") {
                            // Job has already been submitted (assumption only for tests)
                            Ok(())
                        } else {
                            Err(gadget_common::Error::ClientError { err })
                        }
                    } else {
                        Ok(())
                    }
                })
                .await
        }
    }
}<|MERGE_RESOLUTION|>--- conflicted
+++ resolved
@@ -276,11 +276,7 @@
     pub const MaxRolesPerValidator: u32 = 100;
     #[derive(Clone, RuntimeDebug, Eq, PartialEq, TypeInfo, Encode, Decode)]
     #[derive(Serialize, Deserialize)]
-<<<<<<< HEAD
     pub const MaxAdditionalParamsLen: u32 = 256;
-=======
-    pub const MaxAdditionalParamsLen: u32 = 64 * MB;
->>>>>>> 72557a41
 }
 
 impl pallet_jobs::Config for Runtime {
@@ -300,11 +296,7 @@
     type MaxAdditionalParamsLen = MaxAdditionalParamsLen;
     type PalletId = JobsPalletId;
     type MisbehaviorHandler = MockMisbehaviorHandler;
-<<<<<<< HEAD
     type WeightInfo = ();
-=======
-    type MaxAdditionalParamsLen = MaxAdditionalParamsLen;
->>>>>>> 72557a41
 }
 
 pub struct MockMisbehaviorHandler;

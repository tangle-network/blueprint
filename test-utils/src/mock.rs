--- conflicted
+++ resolved
@@ -50,10 +50,7 @@
 use gadget_common::keystore::{ECDSAKeyStore, InMemoryBackend};
 use gadget_common::locks::TokioMutexExt;
 use gadget_common::prelude::{PrometheusConfig, TangleProtocolMessage};
-<<<<<<< HEAD
-=======
 use gadget_common::transaction_manager::tangle::TangleTransactionManager;
->>>>>>> f6753434
 use gadget_common::utils::serialize;
 use gadget_common::Error;
 use gadget_core::job_manager::{SendFuture, WorkManagerInterface};
@@ -437,11 +434,7 @@
     peers_rx: Arc<
         HashMap<
             ecdsa::Public,
-<<<<<<< HEAD
-            tokio::sync::Mutex<
-=======
             gadget_io::tokio::sync::Mutex<
->>>>>>> f6753434
                 UnboundedReceiver<<TangleWorkManager as WorkManagerInterface>::ProtocolMessage>,
             >,
         >,
@@ -1050,10 +1043,7 @@
     type RetryID = <Self::WorkManager as WorkManagerInterface>::RetryID;
     type TaskID = <Self::WorkManager as WorkManagerInterface>::TaskID;
     type SessionID = <Self::WorkManager as WorkManagerInterface>::SessionID;
-<<<<<<< HEAD
-=======
     type TransactionManager = TangleTransactionManager;
->>>>>>> f6753434
 
     fn build_protocol_message<Payload: Serialize>(
         associated_block_id: <Self::WorkManager as WorkManagerInterface>::Clock,

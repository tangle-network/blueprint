--- conflicted
+++ resolved
@@ -142,8 +142,6 @@
 impl RolesHandler<AccountId> for MockRolesHandler {
     type Balance = Balance;
 
-<<<<<<< HEAD
-=======
     fn record_job_by_validators(_validators: Vec<AccountId>) -> DispatchResult {
         Ok(())
     }
@@ -152,7 +150,6 @@
         Some(u32::MAX)
     }
 
->>>>>>> 65cd3ff0
     fn report_offence(_offence_report: ReportRestakerOffence<AccountId>) -> DispatchResult {
         Ok(())
     }
@@ -171,10 +168,6 @@
                 None
             }
         })
-    }
-
-    fn record_job_by_validators(_validators: Vec<AccountId>) -> DispatchResult {
-        Ok(())
     }
 }
 

--- conflicted
+++ resolved
@@ -141,7 +141,6 @@
 
 impl RolesHandler<AccountId> for MockRolesHandler {
     type Balance = Balance;
-<<<<<<< HEAD
     fn record_job_by_validators(_: Vec<AccountId>) -> DispatchResult {
         Ok(())
     }
@@ -149,17 +148,6 @@
     fn get_max_active_service_for_restaker(_: AccountId) -> std::option::Option<u32> {
         Some(u32::MAX)
     }
-=======
-
-    fn record_job_by_validators(_validators: Vec<AccountId>) -> DispatchResult {
-        Ok(())
-    }
-
-    fn get_max_active_service_for_restaker(_restaker: AccountId) -> Option<u32> {
-        Some(u32::MAX)
-    }
-
->>>>>>> 6bba3c92
     fn report_offence(_offence_report: ReportRestakerOffence<AccountId>) -> DispatchResult {
         Ok(())
     }
@@ -608,16 +596,9 @@
             ext: ext.clone(),
         });
 
-<<<<<<< HEAD
         let keystore = ECDSAKeyStore::in_memory(role_pair);
-=======
-        // Assume all clients/networks share the same keystore for sharing results
-        // between phases
-        let keystore = ECDSAKeyStore::in_memory(identity_pair);
-
         let prometheus_config = PrometheusConfig::Disabled;
 
->>>>>>> 6bba3c92
         let input = NodeInput {
             mock_clients,
             mock_networks: networks,

--- conflicted
+++ resolved
@@ -13,20 +13,7 @@
 #[protocol]
 pub struct StubConfig<B: Block, BE: Backend<B>, C: ClientWithApi<B, BE>>
 where
-<<<<<<< HEAD
-    <C as ProvideRuntimeApi<B>>::Api: JobsApi<
-        B,
-        AccountId,
-        MaxParticipants,
-        MaxSubmissionLen,
-        MaxKeyLen,
-        MaxDataLen,
-        MaxSignatureLen,
-        MaxProofLen,
-    >,
-=======
     <C as ProvideRuntimeApi<B>>::Api: JobsApiForGadget<B>,
->>>>>>> 346c4ad9
 {
     pallet_tx: Arc<dyn PalletSubmitter>,
     logger: DebugLogger,
@@ -38,20 +25,7 @@
 impl<B: Block, BE: Backend<B>, C: ClientWithApi<B, BE>> NetworkAndProtocolSetup
     for StubConfig<B, BE, C>
 where
-<<<<<<< HEAD
-    <C as ProvideRuntimeApi<B>>::Api: JobsApi<
-        B,
-        AccountId,
-        MaxParticipants,
-        MaxSubmissionLen,
-        MaxKeyLen,
-        MaxDataLen,
-        MaxSignatureLen,
-        MaxProofLen,
-    >,
-=======
     <C as ProvideRuntimeApi<B>>::Api: JobsApiForGadget<B>,
->>>>>>> 346c4ad9
 {
     type Network = StubNetworkService;
     type Protocol = StubProtocol<B, BE, C>;
@@ -91,20 +65,7 @@
     logger: DebugLogger,
 ) -> Result<(), Error>
 where
-<<<<<<< HEAD
-    <C as ProvideRuntimeApi<B>>::Api: JobsApi<
-        B,
-        AccountId,
-        MaxParticipants,
-        MaxSubmissionLen,
-        MaxKeyLen,
-        MaxDataLen,
-        MaxSignatureLen,
-        MaxProofLen,
-    >,
-=======
     <C as ProvideRuntimeApi<B>>::Api: JobsApiForGadget<B>,
->>>>>>> 346c4ad9
 {
     let config = StubConfig {
         pallet_tx,

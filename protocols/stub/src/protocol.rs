use async_trait::async_trait;
use gadget_common::client::{
    AccountId, ClientWithApi, GadgetJobType, JobsApiForGadget, JobsClient,
};
use gadget_common::config::{DebugLogger, GadgetProtocol, ProvideRuntimeApi};
use gadget_common::gadget::message::GadgetProtocolMessage;
use gadget_common::gadget::work_manager::WorkManager;
use gadget_common::gadget::JobInitMetadata;
use gadget_common::protocol::AsyncProtocol;
use gadget_common::{
    Backend, Block, BlockImportNotification, BuiltExecutableJobWrapper, Error, JobBuilder,
    JobError, ProtocolWorkManager, WorkManagerInterface,
};
use tangle_primitives::roles::RoleType;

pub struct StubProtocol<B: Block, BE: Backend<B>, C: ClientWithApi<B, BE>>
where
<<<<<<< HEAD
    <C as ProvideRuntimeApi<B>>::Api: JobsApi<
        B,
        AccountId,
        MaxParticipants,
        MaxSubmissionLen,
        MaxKeyLen,
        MaxDataLen,
        MaxSignatureLen,
        MaxProofLen,
    >,
=======
    <C as ProvideRuntimeApi<B>>::Api: JobsApiForGadget<B>,
>>>>>>> 346c4ad9
{
    pub jobs_client: JobsClient<B, BE, C>,
    pub account_id: AccountId,
    pub logger: DebugLogger,
}

#[async_trait]
impl<B: Block, BE: Backend<B>, C: ClientWithApi<B, BE>> GadgetProtocol<B, BE, C>
    for StubProtocol<B, BE, C>
where
<<<<<<< HEAD
    <C as ProvideRuntimeApi<B>>::Api: JobsApi<
        B,
        AccountId,
        MaxParticipants,
        MaxSubmissionLen,
        MaxKeyLen,
        MaxDataLen,
        MaxSignatureLen,
        MaxProofLen,
    >,
=======
    <C as ProvideRuntimeApi<B>>::Api: JobsApiForGadget<B>,
>>>>>>> 346c4ad9
{
    fn name(&self) -> String {
        "stub".to_string()
    }

    async fn create_next_job(
        &self,
        _job: JobInitMetadata<B>,
    ) -> Result<<Self as AsyncProtocol>::AdditionalParams, Error> {
        Ok(())
    }

    async fn process_block_import_notification(
        &self,
        _notification: BlockImportNotification<B>,
        _job_manager: &ProtocolWorkManager<WorkManager>,
    ) -> Result<(), Error> {
        Ok(())
    }

    async fn process_error(&self, _error: Error, _job_manager: &ProtocolWorkManager<WorkManager>) {}

    fn account_id(&self) -> &AccountId {
        &self.account_id
    }

    fn role_filter(&self, _role: RoleType) -> bool {
        false
    }

<<<<<<< HEAD
    fn phase_filter(
        &self,
        _job: tangle_primitives::jobs::JobType<AccountId, MaxParticipants, MaxSubmissionLen>,
    ) -> bool {
=======
    fn phase_filter(&self, _job: GadgetJobType) -> bool {
>>>>>>> 346c4ad9
        false
    }

    fn client(&self) -> &JobsClient<B, BE, C> {
        &self.jobs_client
    }

    fn logger(&self) -> &DebugLogger {
        &self.logger
    }
}

#[async_trait]
impl<B: Block, BE: Backend<B>, C: ClientWithApi<B, BE>> AsyncProtocol for StubProtocol<B, BE, C>
where
<<<<<<< HEAD
    <C as ProvideRuntimeApi<B>>::Api: JobsApi<
        B,
        AccountId,
        MaxParticipants,
        MaxSubmissionLen,
        MaxKeyLen,
        MaxDataLen,
        MaxSignatureLen,
        MaxProofLen,
    >,
=======
    <C as ProvideRuntimeApi<B>>::Api: JobsApiForGadget<B>,
>>>>>>> 346c4ad9
{
    type AdditionalParams = ();

    async fn generate_protocol_from(
        &self,
        _associated_block_id: <WorkManager as WorkManagerInterface>::Clock,
        _associated_retry_id: <WorkManager as WorkManagerInterface>::RetryID,
        _associated_session_id: <WorkManager as WorkManagerInterface>::SessionID,
        _associated_task_id: <WorkManager as WorkManagerInterface>::TaskID,
        _protocol_message_rx: tokio::sync::mpsc::UnboundedReceiver<GadgetProtocolMessage>,
        _additional_params: Self::AdditionalParams,
    ) -> Result<BuiltExecutableJobWrapper, JobError> {
        Ok(JobBuilder::new().protocol(async move { Ok(()) }).build())
    }
}<|MERGE_RESOLUTION|>--- conflicted
+++ resolved
@@ -15,20 +15,7 @@
 
 pub struct StubProtocol<B: Block, BE: Backend<B>, C: ClientWithApi<B, BE>>
 where
-<<<<<<< HEAD
-    <C as ProvideRuntimeApi<B>>::Api: JobsApi<
-        B,
-        AccountId,
-        MaxParticipants,
-        MaxSubmissionLen,
-        MaxKeyLen,
-        MaxDataLen,
-        MaxSignatureLen,
-        MaxProofLen,
-    >,
-=======
     <C as ProvideRuntimeApi<B>>::Api: JobsApiForGadget<B>,
->>>>>>> 346c4ad9
 {
     pub jobs_client: JobsClient<B, BE, C>,
     pub account_id: AccountId,
@@ -39,20 +26,7 @@
 impl<B: Block, BE: Backend<B>, C: ClientWithApi<B, BE>> GadgetProtocol<B, BE, C>
     for StubProtocol<B, BE, C>
 where
-<<<<<<< HEAD
-    <C as ProvideRuntimeApi<B>>::Api: JobsApi<
-        B,
-        AccountId,
-        MaxParticipants,
-        MaxSubmissionLen,
-        MaxKeyLen,
-        MaxDataLen,
-        MaxSignatureLen,
-        MaxProofLen,
-    >,
-=======
     <C as ProvideRuntimeApi<B>>::Api: JobsApiForGadget<B>,
->>>>>>> 346c4ad9
 {
     fn name(&self) -> String {
         "stub".to_string()
@@ -83,14 +57,7 @@
         false
     }
 
-<<<<<<< HEAD
-    fn phase_filter(
-        &self,
-        _job: tangle_primitives::jobs::JobType<AccountId, MaxParticipants, MaxSubmissionLen>,
-    ) -> bool {
-=======
     fn phase_filter(&self, _job: GadgetJobType) -> bool {
->>>>>>> 346c4ad9
         false
     }
 
@@ -106,20 +73,7 @@
 #[async_trait]
 impl<B: Block, BE: Backend<B>, C: ClientWithApi<B, BE>> AsyncProtocol for StubProtocol<B, BE, C>
 where
-<<<<<<< HEAD
-    <C as ProvideRuntimeApi<B>>::Api: JobsApi<
-        B,
-        AccountId,
-        MaxParticipants,
-        MaxSubmissionLen,
-        MaxKeyLen,
-        MaxDataLen,
-        MaxSignatureLen,
-        MaxProofLen,
-    >,
-=======
     <C as ProvideRuntimeApi<B>>::Api: JobsApiForGadget<B>,
->>>>>>> 346c4ad9
 {
     type AdditionalParams = ();
 

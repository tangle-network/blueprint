--- conflicted
+++ resolved
@@ -225,25 +225,6 @@
             let mix = keccak_256(b"dnfs-cggmp21-keygen-aux");
             let aux_eid_bytes = [&job_id_bytes[..], &mix[..]].concat();
             let aux_eid = dfns_cggmp21::ExecutionId::new(&aux_eid_bytes);
-<<<<<<< HEAD
-=======
-
-            let (
-                keygen_tx_to_outbound,
-                keygen_rx_async_proto,
-                _broadcast_tx_to_outbound,
-                _broadcast_rx_from_gadget,
-            ) = super::util::create_job_manager_to_async_protocol_channel_split::<_, (), _>(
-                protocol_message_channel.clone(),
-                associated_block_id,
-                associated_retry_id,
-                associated_session_id,
-                associated_task_id,
-                mapping.clone(),
-                my_role_id,
-                network.clone(),
-            );
->>>>>>> 82efe44a
             let mut tracer = dfns_cggmp21::progress::PerfProfiler::new();
 
             fn create_party<E: Curve, N: Network>(
@@ -252,8 +233,8 @@
                 associated_retry_id: <WorkManager as WorkManagerInterface>::RetryID,
                 associated_session_id: <WorkManager as WorkManagerInterface>::SessionID,
                 associated_task_id: <WorkManager as WorkManagerInterface>::TaskID,
-                mapping: Arc<HashMap<UserID, AccountId>>,
-                id: AccountId,
+                mapping: Arc<HashMap<UserID, ecdsa::Public>>,
+                id: ecdsa::Public,
                 network: N,
             ) -> MpcParty<
                 Msg<E, SecurityLevel128, Sha256>,
@@ -297,7 +278,7 @@
                         associated_session_id,
                         associated_task_id,
                         mapping.clone(),
-                        id,
+                        my_role_id,
                         network.clone(),
                     );
                     run_and_serialize_keygen(&mut tracer, eid, i, n, t, party, rng.clone()).await?
@@ -310,7 +291,7 @@
                         associated_session_id,
                         associated_task_id,
                         mapping.clone(),
-                        id,
+                        my_role_id,
                         network.clone(),
                     );
                     run_and_serialize_keygen(&mut tracer, eid, i, n, t, party, rng.clone()).await?
@@ -323,7 +304,7 @@
                         associated_session_id,
                         associated_task_id,
                         mapping.clone(),
-                        id,
+                        my_role_id,
                         network.clone(),
                     );
                     run_and_serialize_keygen(&mut tracer, eid, i, n, t, party, rng.clone()).await?
@@ -336,25 +317,6 @@
             })?;
             logger.trace(format!("Incomplete Keygen protocol report: {perf_report}"));
             logger.debug("Finished AsyncProtocol - Incomplete Keygen");
-<<<<<<< HEAD
-=======
-
-            let (
-                keygen_tx_to_outbound,
-                keygen_rx_async_proto,
-                broadcast_tx_to_outbound,
-                broadcast_rx_from_gadget,
-            ) = super::util::create_job_manager_to_async_protocol_channel_split(
-                protocol_message_channel.clone(),
-                associated_block_id,
-                associated_retry_id,
-                associated_session_id,
-                associated_task_id,
-                mapping,
-                my_role_id,
-                network,
-            );
->>>>>>> 82efe44a
             let mut tracer = dfns_cggmp21::progress::PerfProfiler::new();
 
             let pregenerated_primes_key =
@@ -385,8 +347,8 @@
                 associated_retry_id: <WorkManager as WorkManagerInterface>::RetryID,
                 associated_session_id: <WorkManager as WorkManagerInterface>::SessionID,
                 associated_task_id: <WorkManager as WorkManagerInterface>::TaskID,
-                mapping: Arc<HashMap<UserID, AccountId>>,
-                id: AccountId,
+                mapping: Arc<HashMap<UserID, ecdsa::Public>>,
+                id: ecdsa::Public,
                 network: N,
             ) -> (
                 UnboundedSender<PublicKeyGossipMessage>,
@@ -454,7 +416,7 @@
                         associated_session_id,
                         associated_task_id,
                         mapping.clone(),
-                        id,
+                        my_role_id,
                         network.clone(),
                     );
                     let (ks, pk) = run_and_serialize_keyrefresh::<Secp256k1, _>(
@@ -479,7 +441,7 @@
                         associated_session_id,
                         associated_task_id,
                         mapping.clone(),
-                        id,
+                        my_role_id,
                         network.clone(),
                     );
                     let (kx, pk) = run_and_serialize_keyrefresh::<Secp256r1, _>(
@@ -504,7 +466,7 @@
                         associated_session_id,
                         associated_task_id,
                         mapping.clone(),
-                        id,
+                        my_role_id,
                         network.clone(),
                     );
                     let (ks, pk) = run_and_serialize_keyrefresh::<Stark, _>(

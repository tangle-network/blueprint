use async_trait::async_trait;
use dfns_cggmp21::supported_curves::Secp256k1;
use dfns_cggmp21::KeyShare;
use futures::StreamExt;
use gadget_common::client::{
    AccountId, ClientWithApi, GadgetJobResult, GadgetJobType, JobsApiForGadget, JobsClient,
    MaxKeyLen, MaxParticipants, MaxSignatureLen,
};
use gadget_common::debug_logger::DebugLogger;
use gadget_common::gadget::message::{GadgetProtocolMessage, UserID};
use gadget_common::gadget::network::Network;
use gadget_common::gadget::work_manager::WorkManager;
use gadget_common::gadget::{GadgetProtocol, JobInitMetadata, WorkManagerConfig};
use gadget_common::keystore::{ECDSAKeyStore, KeystoreBackend};
use gadget_common::protocol::AsyncProtocol;
use gadget_common::{Block, BlockImportNotification};
use gadget_core::job::{BuiltExecutableJobWrapper, JobBuilder, JobError};
use gadget_core::job_manager::{ProtocolWorkManager, WorkManagerInterface};
use itertools::Itertools;
use rand::SeedableRng;
use sc_client_api::Backend;
use sp_api::ProvideRuntimeApi;
use sp_application_crypto::sp_core::keccak_256;
use sp_core::{ecdsa, Pair};
use std::collections::{BTreeMap, HashMap};
use std::sync::Arc;
use tangle_primitives::jobs::{
    DKGTSSKeySubmissionResult, DigitalSignatureScheme, JobId, JobResult, JobType,
};
use tangle_primitives::roles::{RoleType, ThresholdSignatureRoleType};
use tokio::sync::mpsc::UnboundedReceiver;

use super::util::PublicKeyGossipMessage;

pub struct DfnsCGGMP21KeygenProtocol<B: Block, BE, KBE: KeystoreBackend, C, N> {
    client: JobsClient<B, BE, C>,
    key_store: ECDSAKeyStore<KBE>,
    network: N,
    logger: DebugLogger,
    account_id: AccountId,
}

pub async fn create_protocol<B, BE, KBE, C, N>(
    account_id: AccountId,
    client: JobsClient<B, BE, C>,
    network: N,
    logger: DebugLogger,
    key_store: ECDSAKeyStore<KBE>,
) -> DfnsCGGMP21KeygenProtocol<B, BE, KBE, C, N>
where
    B: Block,
    BE: Backend<B>,
    C: ClientWithApi<B, BE>,
    KBE: KeystoreBackend,
    N: Network,
<<<<<<< HEAD
    <C as ProvideRuntimeApi<B>>::Api: JobsApi<
        B,
        AccountId,
        MaxParticipants,
        MaxSubmissionLen,
        MaxKeyLen,
        MaxDataLen,
        MaxSignatureLen,
        MaxProofLen,
    >,
=======
    <C as ProvideRuntimeApi<B>>::Api: JobsApiForGadget<B>,
>>>>>>> 346c4ad9
{
    DfnsCGGMP21KeygenProtocol {
        client,
        network,
        key_store,
        logger,
        account_id,
    }
}

#[async_trait]
impl<
        B: Block,
        BE: Backend<B> + 'static,
        C: ClientWithApi<B, BE>,
        KBE: KeystoreBackend,
        N: Network,
    > GadgetProtocol<B, BE, C> for DfnsCGGMP21KeygenProtocol<B, BE, KBE, C, N>
where
<<<<<<< HEAD
    <C as ProvideRuntimeApi<B>>::Api: JobsApi<
        B,
        AccountId,
        MaxParticipants,
        MaxSubmissionLen,
        MaxKeyLen,
        MaxDataLen,
        MaxSignatureLen,
        MaxProofLen,
    >,
=======
    <C as ProvideRuntimeApi<B>>::Api: JobsApiForGadget<B>,
>>>>>>> 346c4ad9
{
    fn name(&self) -> String {
        "dfns-cggmp21-keygen".to_string()
    }

    async fn create_next_job(
        &self,
        job: JobInitMetadata<B>,
    ) -> Result<<Self as AsyncProtocol>::AdditionalParams, gadget_common::Error> {
        let job_id = job.job_id;
        let role_type = job.job_type.get_role_type();

        // We can safely make this assumption because we are only creating jobs for phase one
        let JobType::DKGTSSPhaseOne(p1_job) = job.job_type else {
            panic!("Should be valid type")
        };

        let participants = p1_job.participants;
        let threshold = p1_job.threshold;

        let user_id_to_account_id_mapping = Arc::new(
            participants
                .clone()
                .into_iter()
                .enumerate()
                .map(|r| (r.0 as UserID, r.1))
                .collect(),
        );

        let params = DfnsCGGMP21KeygenExtraParams {
            i: participants
                .iter()
                .position(|p| p == &self.account_id)
                .expect("Should exist") as u16,
            t: threshold as u16,
            n: participants.len() as u16,
            role_type,
            job_id,
            user_id_to_account_id_mapping,
        };

        Ok(params)
    }

    async fn process_block_import_notification(
        &self,
        _notification: BlockImportNotification<B>,
        _job_manager: &ProtocolWorkManager<WorkManager>,
    ) -> Result<(), gadget_common::Error> {
        Ok(())
    }

    async fn process_error(
        &self,
        error: gadget_common::Error,
        _job_manager: &ProtocolWorkManager<WorkManager>,
    ) {
        log::error!(target: "dfns_cggmp1", "Error: {error:?}");
    }

    fn account_id(&self) -> &AccountId {
        &self.account_id
    }

    fn role_filter(&self, role: RoleType) -> bool {
        matches!(
            role,
            RoleType::Tss(ThresholdSignatureRoleType::DfnsCGGMP21Secp256k1)
        )
    }

<<<<<<< HEAD
    fn phase_filter(&self, job: JobType<AccountId, MaxParticipants, MaxSubmissionLen>) -> bool {
=======
    fn phase_filter(&self, job: GadgetJobType) -> bool {
>>>>>>> 346c4ad9
        matches!(job, JobType::DKGTSSPhaseOne(_))
    }

    fn client(&self) -> &JobsClient<B, BE, C> {
        &self.client
    }

    fn logger(&self) -> &DebugLogger {
        &self.logger
    }

    fn get_work_manager_config(&self) -> WorkManagerConfig {
        WorkManagerConfig {
            interval: None, // Manual polling
            max_active_tasks: crate::constants::keygen_worker::MAX_RUNNING_TASKS,
            max_pending_tasks: crate::constants::keygen_worker::MAX_ENQUEUED_TASKS,
        }
    }
}

pub struct DfnsCGGMP21KeygenExtraParams {
    i: u16,
    t: u16,
    n: u16,
    job_id: JobId,
    role_type: RoleType,
    user_id_to_account_id_mapping: Arc<HashMap<UserID, AccountId>>,
}

#[async_trait]
impl<
        B: Block,
        BE: Backend<B> + 'static,
        KBE: KeystoreBackend,
        C: ClientWithApi<B, BE>,
        N: Network,
    > AsyncProtocol for DfnsCGGMP21KeygenProtocol<B, BE, KBE, C, N>
where
<<<<<<< HEAD
    <C as ProvideRuntimeApi<B>>::Api: JobsApi<
        B,
        AccountId,
        MaxParticipants,
        MaxSubmissionLen,
        MaxKeyLen,
        MaxDataLen,
        MaxSignatureLen,
        MaxProofLen,
    >,
=======
    <C as ProvideRuntimeApi<B>>::Api: JobsApiForGadget<B>,
>>>>>>> 346c4ad9
{
    type AdditionalParams = DfnsCGGMP21KeygenExtraParams;
    async fn generate_protocol_from(
        &self,
        associated_block_id: <WorkManager as WorkManagerInterface>::Clock,
        associated_retry_id: <WorkManager as WorkManagerInterface>::RetryID,
        associated_session_id: <WorkManager as WorkManagerInterface>::SessionID,
        associated_task_id: <WorkManager as WorkManagerInterface>::TaskID,
        protocol_message_channel: UnboundedReceiver<GadgetProtocolMessage>,
        additional_params: Self::AdditionalParams,
    ) -> Result<BuiltExecutableJobWrapper, JobError> {
        let key_store = self.key_store.clone();
        let key_store2 = self.key_store.clone();
        let protocol_output = Arc::new(tokio::sync::Mutex::new(None));
        let protocol_output_clone = protocol_output.clone();
        let client = self.client.clone();
        let id = self.account_id;
        let logger = self.logger.clone();
        let network = self.network.clone();

        let (i, t, n, mapping) = (
            additional_params.i,
            additional_params.t,
            additional_params.n,
            additional_params.user_id_to_account_id_mapping,
        );

        Ok(JobBuilder::new()
            .protocol(async move {
                let mut rng = rand::rngs::StdRng::from_entropy();
                let protocol_message_channel =
                    super::util::CloneableUnboundedReceiver::from(protocol_message_channel);
                logger.info(format!(
                    "Starting Keygen Protocol with params: i={i}, t={t}, n={n}"
                ));

                let job_id_bytes = additional_params.job_id.to_be_bytes();
                let mix = keccak_256(b"dnfs-cggmp21-keygen");
                let eid_bytes = [&job_id_bytes[..], &mix[..]].concat();
                let eid = dfns_cggmp21::ExecutionId::new(&eid_bytes);
                let mix = keccak_256(b"dnfs-cggmp21-keygen-aux");
                let aux_eid_bytes = [&job_id_bytes[..], &mix[..]].concat();
                let aux_eid = dfns_cggmp21::ExecutionId::new(&aux_eid_bytes);

                let (
                    keygen_tx_to_outbound,
                    keygen_rx_async_proto,
                    _broadcast_tx_to_outbound,
                    _broadcast_rx_from_gadget,
                ) = super::util::create_job_manager_to_async_protocol_channel_split::<_, (), _>(
                    protocol_message_channel.clone(),
                    associated_block_id,
                    associated_retry_id,
                    associated_session_id,
                    associated_task_id,
                    mapping.clone(),
                    id,
                    network.clone(),
                );
                let mut tracer = dfns_cggmp21::progress::PerfProfiler::new();
                let delivery = (keygen_rx_async_proto, keygen_tx_to_outbound);
                let party = dfns_cggmp21::round_based::MpcParty::connected(delivery);
                let incomplete_key_share = dfns_cggmp21::keygen::<Secp256k1>(eid, i, n)
                    .set_progress_tracer(&mut tracer)
                    .set_threshold(t)
                    .start(&mut rng, party)
                    .await
                    .map_err(|err| JobError {
                        reason: format!("Keygen protocol error: {err:?}"),
                    })?;

                let perf_report = tracer.get_report().map_err(|err| JobError {
                    reason: format!("Keygen protocol error: {err:?}"),
                })?;
                logger.trace(format!("Incomplete Keygen protocol report: {perf_report}"));
                logger.debug("Finished AsyncProtocol - Incomplete Keygen");

                let (
                    keygen_tx_to_outbound,
                    keygen_rx_async_proto,
                    broadcast_tx_to_outbound,
                    broadcast_rx_from_gadget,
                ) = super::util::create_job_manager_to_async_protocol_channel_split(
                    protocol_message_channel.clone(),
                    associated_block_id,
                    associated_retry_id,
                    associated_session_id,
                    associated_task_id,
                    mapping,
                    id,
                    network,
                );
                let mut tracer = dfns_cggmp21::progress::PerfProfiler::new();

                let pregenerated_primes_key =
                    keccak_256(&[&b"dfns-cggmp21-keygen-primes"[..], &job_id_bytes[..]].concat());
                let pregenerated_primes = dfns_cggmp21::PregeneratedPrimes::generate(&mut rng);
                key_store2
                    .set(&pregenerated_primes_key, pregenerated_primes.clone())
                    .await
                    .map_err(|err| JobError {
                        reason: format!("Failed to store pregenerated primes: {err:?}"),
                    })?;
                let delivery = (keygen_rx_async_proto, keygen_tx_to_outbound);
                let party = dfns_cggmp21::round_based::MpcParty::connected(delivery);
                let aux_info = dfns_cggmp21::aux_info_gen(aux_eid, i, n, pregenerated_primes)
                    .set_progress_tracer(&mut tracer)
                    .start(&mut rng, party)
                    .await
                    .map_err(|err| JobError {
                        reason: format!("Aux info protocol error: {err:?}"),
                    })?;
                let perf_report = tracer.get_report().map_err(|err| JobError {
                    reason: format!("Aux info protocol error: {err:?}"),
                })?;
                logger.trace(format!("Aux info protocol report: {perf_report}"));
                logger.debug("Finished AsyncProtocol - Aux Info");

                let key_share = dfns_cggmp21::KeyShare::make(incomplete_key_share, aux_info)
                    .map_err(|err| JobError {
                        reason: format!("Key share error: {err:?}"),
                    })?;

                logger.debug("Finished AsyncProtocol - Keygen");

                let job_result = handle_public_key_gossip(
                    key_store2,
                    &logger,
                    &key_share,
                    t,
                    i,
                    broadcast_tx_to_outbound,
                    broadcast_rx_from_gadget,
                )
                .await?;

                *protocol_output.lock().await = Some((key_share, job_result));
                Ok(())
            })
            .post(async move {
                // TODO: handle protocol blames
                // Store the keys locally, as well as submitting them to the blockchain
                if let Some((local_key, job_result)) = protocol_output_clone.lock().await.take() {
                    key_store
                        .set_job_result(additional_params.job_id, local_key)
                        .await
                        .map_err(|err| JobError {
                            reason: format!("Failed to store key: {err:?}"),
                        })?;

                    client
                        .submit_job_result(
                            additional_params.role_type,
                            additional_params.job_id,
                            job_result,
                        )
                        .await
                        .map_err(|err| JobError {
                            reason: format!("Failed to submit job result: {err:?}"),
                        })?;
                }

                Ok(())
            })
            .build())
    }
}

#[allow(clippy::too_many_arguments)]
async fn handle_public_key_gossip<KBE: KeystoreBackend>(
    key_store: ECDSAKeyStore<KBE>,
    logger: &DebugLogger,
    local_key: &KeyShare<Secp256k1>,
    t: u16,
    i: u16,
    broadcast_tx_to_outbound: futures::channel::mpsc::UnboundedSender<PublicKeyGossipMessage>,
    mut broadcast_rx_from_gadget: futures::channel::mpsc::UnboundedReceiver<PublicKeyGossipMessage>,
) -> Result<GadgetJobResult, JobError> {
    let serialized_public_key = local_key.shared_public_key().to_bytes(true).to_vec();
    let key_hashed = keccak_256(&serialized_public_key);
    let signature = key_store.pair().sign_prehashed(&key_hashed).0.to_vec();
    let my_id = key_store.pair().public();
    let mut received_keys = BTreeMap::new();
    received_keys.insert(i, signature.clone());
    let mut received_participants = BTreeMap::new();
    received_participants.insert(i, my_id);

    broadcast_tx_to_outbound
        .unbounded_send(PublicKeyGossipMessage {
            from: i as _,
            to: None,
            signature,
            id: my_id,
        })
        .map_err(|err| JobError {
            reason: format!("Failed to send public key: {err:?}"),
        })?;

    for _ in 0..t {
        let message = broadcast_rx_from_gadget
            .next()
            .await
            .ok_or_else(|| JobError {
                reason: "Failed to receive public key".to_string(),
            })?;

        let from = message.from;
        logger.debug(format!("Received public key from {from}"));

        if received_keys.contains_key(&(from as u16)) {
            logger.warn("Received duplicate key");
            continue;
        }
        // verify signature
        let maybe_signature = sp_core::ecdsa::Signature::from_slice(&message.signature);
        match maybe_signature.and_then(|s| s.recover_prehashed(&key_hashed)) {
            Some(p) if p != message.id => {
                logger.warn(format!(
                    "Received invalid signature from {from} not signed by them"
                ));
            }
            Some(p) if p == message.id => {
                logger.debug(format!("Received valid signature from {from}"));
            }
            Some(_) => unreachable!("Should not happen"),
            None => {
                logger.warn(format!("Received invalid signature from {from}"));
                continue;
            }
        }

        received_keys.insert(from as u16, message.signature);
        received_participants.insert(from as u16, message.id);
        logger.debug(format!(
            "Received {}/{} signatures",
            received_keys.len(),
            t + 1
        ));
    }

    // Order and collect the map to ensure symmetric submission to blockchain
    let signatures = received_keys
        .into_iter()
        .sorted_by_key(|x| x.0)
        .map(|r| r.1.try_into().unwrap())
        .collect::<Vec<_>>();

    let participants = received_participants
        .into_iter()
        .sorted_by_key(|x| x.0)
        .map(|r| r.1 .0.to_vec().try_into().unwrap())
        .collect::<Vec<_>>()
        .try_into()
        .unwrap();

    if signatures.len() < t as usize {
        return Err(JobError {
            reason: format!(
                "Received {} signatures, expected at least {}",
                signatures.len(),
                t + 1,
            ),
        });
    }

    let res = DKGTSSKeySubmissionResult {
        signature_scheme: DigitalSignatureScheme::Ecdsa,
<<<<<<< HEAD
        key: serialized_public_key,
=======
        key: serialized_public_key.try_into().unwrap(),
>>>>>>> 346c4ad9
        participants,
        signatures: signatures.try_into().unwrap(),
        threshold: t as _,
    };
    verify_generated_dkg_key_ecdsa(res.clone(), logger);
    Ok(JobResult::DKGPhaseOne(res))
}

fn verify_generated_dkg_key_ecdsa(
    data: DKGTSSKeySubmissionResult<MaxKeyLen, MaxParticipants, MaxSignatureLen>,
    logger: &DebugLogger,
) {
    // Ensure participants and signatures are not empty
    assert!(!data.participants.is_empty(), "NoParticipantsFound",);
    assert!(!data.signatures.is_empty(), "NoSignaturesFound");

    // Generate the required ECDSA signers
    let maybe_signers = data
        .participants
        .iter()
        .map(|x| {
            ecdsa::Public(
                to_slice_33(x)
                    .unwrap_or_else(|| panic!("Failed to convert input to ecdsa public key")),
            )
        })
        .collect::<Vec<ecdsa::Public>>();

    assert!(!maybe_signers.is_empty(), "NoParticipantsFound");

    let mut known_signers: Vec<ecdsa::Public> = Default::default();

    for signature in data.signatures {
        // Ensure the required signer signature exists
        let (maybe_authority, success) =
            verify_signer_from_set_ecdsa(maybe_signers.clone(), &data.key, &signature);

        if success {
            let authority = maybe_authority.expect("CannotRetreiveSigner");

            // Ensure no duplicate signatures
            assert!(!known_signers.contains(&authority), "DuplicateSignature");

            logger.debug(format!("Verified signature from {}", authority));
            known_signers.push(authority);
        }
    }

    // Ensure a sufficient number of unique signers are present
    assert!(
        known_signers.len() > data.threshold as usize,
        "NotEnoughSigners"
    );
    logger.debug(format!(
        "Verified {}/{} signatures",
        known_signers.len(),
        data.threshold + 1
    ));
}

pub fn verify_signer_from_set_ecdsa(
    maybe_signers: Vec<ecdsa::Public>,
    msg: &[u8],
    signature: &[u8],
) -> (Option<ecdsa::Public>, bool) {
    let mut signer = None;
    let res = maybe_signers.iter().any(|x| {
        if let Some(data) = recover_ecdsa_pub_key(msg, signature) {
            let recovered = &data[..32];
            if x.0[1..].to_vec() == recovered.to_vec() {
                signer = Some(*x);
                true
            } else {
                false
            }
        } else {
            false
        }
    });

    (signer, res)
}

pub fn recover_ecdsa_pub_key(data: &[u8], signature: &[u8]) -> Option<Vec<u8>> {
    const SIGNATURE_LENGTH: usize = 65;
    if signature.len() != SIGNATURE_LENGTH {
        return None;
    }
    let mut sig = [0u8; SIGNATURE_LENGTH];
    sig[..SIGNATURE_LENGTH].copy_from_slice(signature);

    let hash = keccak_256(data);

    sp_io::crypto::secp256k1_ecdsa_recover(&sig, &hash)
        .ok()
        .map(|x| x.to_vec())
}

pub fn to_slice_33(val: &[u8]) -> Option<[u8; 33]> {
    const ECDSA_KEY_LENGTH: usize = 33;
    if val.len() == ECDSA_KEY_LENGTH {
        let mut key = [0u8; ECDSA_KEY_LENGTH];
        key[..ECDSA_KEY_LENGTH].copy_from_slice(val);

        return Some(key);
    }
    None
}<|MERGE_RESOLUTION|>--- conflicted
+++ resolved
@@ -53,20 +53,7 @@
     C: ClientWithApi<B, BE>,
     KBE: KeystoreBackend,
     N: Network,
-<<<<<<< HEAD
-    <C as ProvideRuntimeApi<B>>::Api: JobsApi<
-        B,
-        AccountId,
-        MaxParticipants,
-        MaxSubmissionLen,
-        MaxKeyLen,
-        MaxDataLen,
-        MaxSignatureLen,
-        MaxProofLen,
-    >,
-=======
     <C as ProvideRuntimeApi<B>>::Api: JobsApiForGadget<B>,
->>>>>>> 346c4ad9
 {
     DfnsCGGMP21KeygenProtocol {
         client,
@@ -86,20 +73,7 @@
         N: Network,
     > GadgetProtocol<B, BE, C> for DfnsCGGMP21KeygenProtocol<B, BE, KBE, C, N>
 where
-<<<<<<< HEAD
-    <C as ProvideRuntimeApi<B>>::Api: JobsApi<
-        B,
-        AccountId,
-        MaxParticipants,
-        MaxSubmissionLen,
-        MaxKeyLen,
-        MaxDataLen,
-        MaxSignatureLen,
-        MaxProofLen,
-    >,
-=======
     <C as ProvideRuntimeApi<B>>::Api: JobsApiForGadget<B>,
->>>>>>> 346c4ad9
 {
     fn name(&self) -> String {
         "dfns-cggmp21-keygen".to_string()
@@ -171,11 +145,7 @@
         )
     }
 
-<<<<<<< HEAD
-    fn phase_filter(&self, job: JobType<AccountId, MaxParticipants, MaxSubmissionLen>) -> bool {
-=======
     fn phase_filter(&self, job: GadgetJobType) -> bool {
->>>>>>> 346c4ad9
         matches!(job, JobType::DKGTSSPhaseOne(_))
     }
 
@@ -214,20 +184,7 @@
         N: Network,
     > AsyncProtocol for DfnsCGGMP21KeygenProtocol<B, BE, KBE, C, N>
 where
-<<<<<<< HEAD
-    <C as ProvideRuntimeApi<B>>::Api: JobsApi<
-        B,
-        AccountId,
-        MaxParticipants,
-        MaxSubmissionLen,
-        MaxKeyLen,
-        MaxDataLen,
-        MaxSignatureLen,
-        MaxProofLen,
-    >,
-=======
     <C as ProvideRuntimeApi<B>>::Api: JobsApiForGadget<B>,
->>>>>>> 346c4ad9
 {
     type AdditionalParams = DfnsCGGMP21KeygenExtraParams;
     async fn generate_protocol_from(
@@ -495,11 +452,7 @@
 
     let res = DKGTSSKeySubmissionResult {
         signature_scheme: DigitalSignatureScheme::Ecdsa,
-<<<<<<< HEAD
-        key: serialized_public_key,
-=======
         key: serialized_public_key.try_into().unwrap(),
->>>>>>> 346c4ad9
         participants,
         signatures: signatures.try_into().unwrap(),
         threshold: t as _,

--- conflicted
+++ resolved
@@ -1,465 +1,7 @@
-<<<<<<< HEAD
 use gadget_common::gadget::message::UserID;
-use gadget_common::prelude::AccountId;
 use rand::prelude::SliceRandom;
+use sp_core::ecdsa::Public;
 use std::collections::HashMap;
-=======
-#![allow(clippy::type_complexity, clippy::too_many_arguments)]
-//! When delivering messages to an async protocol, we want o make sure we don't mix up voting and public key gossip messages
-//! Thus, this file contains a function that takes a channel from the gadget to the async protocol and splits it into two channels
-use dfns_cggmp21::round_based::{Incoming, MessageDestination, MessageType, Outgoing, PartyIndex};
-use futures::{Stream, StreamExt};
-
-use gadget_common::gadget::message::{GadgetProtocolMessage, UserID};
-use gadget_common::gadget::network::Network;
-use gadget_common::gadget::work_manager::WorkManager;
-use gadget_core::job_manager::WorkManagerInterface;
-use rand::seq::SliceRandom;
-use serde::de::DeserializeOwned;
-use serde::{Deserialize, Serialize};
-use sp_core::ecdsa;
-use std::collections::HashMap;
-use std::sync::atomic::AtomicBool;
-use std::sync::Arc;
-use tokio::sync::mpsc::UnboundedReceiver;
-
-/// A Channel Receiver that can be cloned.
-///
-/// On the second clone, the original channel will stop sending messages
-/// and the new channel will start sending messages.
-pub struct CloneableUnboundedReceiver<T> {
-    rx: Arc<tokio::sync::Mutex<UnboundedReceiver<T>>>,
-    is_in_use: Arc<AtomicBool>,
-}
-
-impl<T: Clone> Clone for CloneableUnboundedReceiver<T> {
-    fn clone(&self) -> Self {
-        // on the clone, we switch the is_in_use flag to false
-        // and we return a new channel
-        self.is_in_use
-            .store(false, std::sync::atomic::Ordering::SeqCst);
-        Self {
-            rx: self.rx.clone(),
-            is_in_use: Arc::new(AtomicBool::new(true)),
-        }
-    }
-}
-
-impl<T> From<UnboundedReceiver<T>> for CloneableUnboundedReceiver<T> {
-    fn from(rx: UnboundedReceiver<T>) -> Self {
-        Self {
-            rx: Arc::new(tokio::sync::Mutex::new(rx)),
-            is_in_use: Arc::new(AtomicBool::new(false)),
-        }
-    }
-}
-
-impl<T> Stream for CloneableUnboundedReceiver<T> {
-    type Item = T;
-    fn poll_next(
-        self: std::pin::Pin<&mut Self>,
-        cx: &mut std::task::Context<'_>,
-    ) -> std::task::Poll<Option<Self::Item>> {
-        if !self.is_in_use.load(std::sync::atomic::Ordering::SeqCst) {
-            return std::task::Poll::Ready(None);
-        }
-        let mut rx = match self.rx.try_lock() {
-            Ok(rx) => rx,
-            Err(_) => return std::task::Poll::Pending,
-        };
-        let rx = &mut *rx;
-        tokio::pin!(rx);
-        rx.poll_recv(cx)
-    }
-}
-
-#[derive(Serialize, Deserialize, Debug)]
-pub enum SplitChannelMessage<C1, C2> {
-    Channel1(C1),
-    Channel2(C2),
-}
-
-#[derive(Debug, Serialize, Deserialize)]
-pub struct VotingMessage {
-    pub from: UserID,
-    pub to: Option<UserID>,
-    pub payload: Vec<u8>,
-}
-
-#[derive(Debug, Serialize, Deserialize)]
-pub struct PublicKeyGossipMessage {
-    pub from: UserID,
-    pub to: Option<UserID>,
-    pub signature: Vec<u8>,
-    pub id: ecdsa::Public,
-}
-
-/// All possible senders of a message
-#[derive(Debug, Default, Serialize, Deserialize)]
-pub enum MaybeSender {
-    /// We are the sender of the message
-    Myself,
-    /// The sender is someone else
-    /// it could also be us, double check the [`UserID`]
-    SomeoneElse(UserID),
-    /// The sender is unknown.
-    #[default]
-    Unknown,
-}
-
-impl MaybeSender {
-    /// Returns `true` if the maybe sender is [`Myself`].
-    ///
-    /// [`Myself`]: MaybeSender::Myself
-    #[must_use]
-    pub fn is_myself(&self) -> bool {
-        matches!(self, Self::Myself)
-    }
-
-    /// Returns `true` if the maybe sender is [`Myself`].
-    /// Or if the sender is [`SomeoneElse`] but the [`UserID`] is the same as `my_user_id`
-    ///
-    /// [`Myself`]: MaybeSender::Myself
-    /// [`SomeoneElse`]: MaybeSender::SomeoneElse
-    #[must_use]
-    pub fn is_myself_check(&self, my_user_id: UserID) -> bool {
-        match self {
-            Self::Myself => true,
-            Self::SomeoneElse(id) if (*id == my_user_id) => true,
-            _ => false,
-        }
-    }
-
-    /// Returns `true` if the maybe sender is [`SomeoneElse`].
-    ///
-    /// [`SomeoneElse`]: MaybeSender::SomeoneElse
-    #[must_use]
-    pub fn is_someone_else(&self) -> bool {
-        matches!(self, Self::SomeoneElse(..))
-    }
-
-    /// Returns `true` if the maybe sender is [`Unknown`].
-    ///
-    /// [`Unknown`]: MaybeSender::Unknown
-    #[must_use]
-    pub fn is_unknown(&self) -> bool {
-        matches!(self, Self::Unknown)
-    }
-
-    /// Returns the sender as [`UserID`] if it is knwon.
-    #[must_use]
-    pub fn as_user_id(&self) -> Option<UserID> {
-        match self {
-            Self::Myself => None,
-            Self::SomeoneElse(id) => Some(*id),
-            Self::Unknown => None,
-        }
-    }
-}
-
-#[derive(Debug, Default, Serialize, Deserialize)]
-pub enum MaybeReceiver {
-    /// The message is broadcasted to everyone
-    Broadcast,
-    /// The message is sent to a specific party
-    P2P(UserID),
-    /// The receiver is us.
-    Myself,
-    /// The receiver is unknown.
-    #[default]
-    Unknown,
-}
-
-impl MaybeReceiver {
-    /// Returns `true` if the maybe receiver is [`Broadcast`].
-    ///
-    /// [`Broadcast`]: MaybeReceiver::Broadcast
-    #[must_use]
-    pub fn is_broadcast(&self) -> bool {
-        matches!(self, Self::Broadcast)
-    }
-
-    /// Returns `true` if the maybe receiver is [`P2P`].
-    ///
-    /// [`P2P`]: MaybeReceiver::P2P
-    #[must_use]
-    pub fn is_p2_p(&self) -> bool {
-        matches!(self, Self::P2P(..))
-    }
-
-    /// Returns `true` if the maybe receiver is [`Myself`].
-    ///
-    /// [`Myself`]: MaybeReceiver::Myself
-    #[must_use]
-    pub fn is_myself(&self) -> bool {
-        matches!(self, Self::Myself)
-    }
-
-    /// Returns `true` if the maybe receiver is [`Myself`]
-    /// Or if the receiver is [`P2P`] but the [`UserID`] is the same as `my_user_id`
-    ///
-    /// [`Myself`]: MaybeReceiver::Myself
-    /// [`P2P`]: MaybeReceiver::P2P
-    #[must_use]
-    pub fn is_myself_check(&self, my_user_id: UserID) -> bool {
-        match self {
-            Self::Myself => true,
-            Self::P2P(id) if (*id == my_user_id) => true,
-            _ => false,
-        }
-    }
-
-    /// Returns `true` if the maybe receiver is [`Unknown`].
-    ///
-    /// [`Unknown`]: MaybeReceiver::Unknown
-    #[must_use]
-    pub fn is_unknown(&self) -> bool {
-        matches!(self, Self::Unknown)
-    }
-
-    /// Returns the receiver as [`UserID`] if it is knwon.
-    #[must_use]
-    pub fn as_user_id(&self) -> Option<UserID> {
-        match self {
-            Self::Broadcast => None,
-            Self::P2P(id) => Some(*id),
-            Self::Myself => None,
-            Self::Unknown => None,
-        }
-    }
-}
-
-/// A Simple trait to extract the sender and the receiver from a message
-pub trait MaybeSenderReceiver {
-    fn maybe_sender(&self) -> MaybeSender;
-    fn maybe_receiver(&self) -> MaybeReceiver;
-}
-
-impl MaybeSenderReceiver for PublicKeyGossipMessage {
-    fn maybe_sender(&self) -> MaybeSender {
-        MaybeSender::SomeoneElse(self.from)
-    }
-    fn maybe_receiver(&self) -> MaybeReceiver {
-        match self.to {
-            Some(id) => MaybeReceiver::P2P(id),
-            None => MaybeReceiver::Broadcast,
-        }
-    }
-}
-
-impl MaybeSenderReceiver for VotingMessage {
-    fn maybe_sender(&self) -> MaybeSender {
-        MaybeSender::SomeoneElse(self.from)
-    }
-    fn maybe_receiver(&self) -> MaybeReceiver {
-        match self.to {
-            Some(id) => MaybeReceiver::P2P(id),
-            None => MaybeReceiver::Broadcast,
-        }
-    }
-}
-
-impl<M> MaybeSenderReceiver for Outgoing<M> {
-    fn maybe_sender(&self) -> MaybeSender {
-        MaybeSender::Myself
-    }
-
-    fn maybe_receiver(&self) -> MaybeReceiver {
-        match self.recipient {
-            MessageDestination::AllParties => MaybeReceiver::Broadcast,
-            MessageDestination::OneParty(i) => MaybeReceiver::P2P(i as UserID),
-        }
-    }
-}
-
-impl<M> MaybeSenderReceiver for Incoming<M> {
-    fn maybe_sender(&self) -> MaybeSender {
-        MaybeSender::SomeoneElse(self.sender as UserID)
-    }
-
-    fn maybe_receiver(&self) -> MaybeReceiver {
-        match self.msg_type {
-            MessageType::Broadcast => MaybeReceiver::Broadcast,
-            MessageType::P2P => MaybeReceiver::Myself,
-        }
-    }
-}
-
-impl MaybeSenderReceiver for () {
-    fn maybe_sender(&self) -> MaybeSender {
-        MaybeSender::Unknown
-    }
-
-    fn maybe_receiver(&self) -> MaybeReceiver {
-        MaybeReceiver::Unknown
-    }
-}
-
-pub(crate) fn create_job_manager_to_async_protocol_channel_split<
-    N: Network + 'static,
-    C2: Serialize + DeserializeOwned + MaybeSenderReceiver + Send + 'static,
-    M: Serialize + DeserializeOwned + Send + 'static,
->(
-    mut rx_gadget: CloneableUnboundedReceiver<GadgetProtocolMessage>,
-    associated_block_id: <WorkManager as WorkManagerInterface>::Clock,
-    associated_retry_id: <WorkManager as WorkManagerInterface>::RetryID,
-    associated_session_id: <WorkManager as WorkManagerInterface>::SessionID,
-    associated_task_id: <WorkManager as WorkManagerInterface>::TaskID,
-    user_id_mapping: Arc<HashMap<UserID, ecdsa::Public>>,
-    my_role_id: ecdsa::Public,
-    network: N,
-) -> (
-    futures::channel::mpsc::UnboundedSender<Outgoing<M>>,
-    futures::channel::mpsc::UnboundedReceiver<
-        Result<Incoming<M>, futures::channel::mpsc::TryRecvError>,
-    >,
-    futures::channel::mpsc::UnboundedSender<C2>,
-    futures::channel::mpsc::UnboundedReceiver<C2>,
-) {
-    let (tx_to_async_proto_1, rx_for_async_proto_1) = futures::channel::mpsc::unbounded();
-    let (tx_to_async_proto_2, rx_for_async_proto_2) = futures::channel::mpsc::unbounded();
-
-    // Take the messages from the gadget and send them to the async protocol
-    tokio::task::spawn(async move {
-        let mut id = 0;
-        while let Some(msg_orig) = rx_gadget.next().await {
-            if msg_orig.payload.is_empty() {
-                log::warn!(target: "gadget", "Received empty message from Peer {}", msg_orig.from);
-                continue;
-            }
-            match bincode2::deserialize::<SplitChannelMessage<M, C2>>(&msg_orig.payload) {
-                Ok(msg) => match msg {
-                    SplitChannelMessage::Channel1(msg) => {
-                        let msg_type = if msg_orig.to.is_some() {
-                            MessageType::P2P
-                        } else {
-                            MessageType::Broadcast
-                        };
-                        let incoming = Incoming {
-                            id,
-                            sender: msg_orig.from as PartyIndex,
-                            msg_type,
-                            msg,
-                        };
-
-                        if tx_to_async_proto_1.unbounded_send(Ok(incoming)).is_err() {
-                            log::error!(target: "gadget", "Failed to send Incoming message to protocol");
-                        }
-
-                        id += 1;
-                    }
-                    SplitChannelMessage::Channel2(msg) => {
-                        if tx_to_async_proto_2.unbounded_send(msg).is_err() {
-                            log::error!(target: "gadget", "Failed to send C2 message to protocol");
-                        }
-                    }
-                },
-                Err(err) => {
-                    log::error!(target: "gadget", "Failed to deserialize message: {err:?}");
-                }
-            }
-        }
-    });
-
-    let (tx_to_outbound_1, mut rx_to_outbound_1) =
-        futures::channel::mpsc::unbounded::<Outgoing<M>>();
-    let (tx_to_outbound_2, mut rx_to_outbound_2) = futures::channel::mpsc::unbounded::<C2>();
-    let network_clone = network.clone();
-    let user_id_mapping_clone = user_id_mapping.clone();
-    let my_user_id = user_id_mapping
-        .iter()
-        .find_map(|(user_id, account_id)| {
-            if *account_id == my_role_id {
-                Some(*user_id)
-            } else {
-                None
-            }
-        })
-        .expect("Failed to find my user id");
-    // Take the messages from the async protocol and send them to the gadget
-    tokio::task::spawn(async move {
-        let offline_task = async move {
-            while let Some(msg) = rx_to_outbound_1.next().await {
-                let from = msg.maybe_sender();
-                let to = msg.maybe_receiver();
-                let (to_account_id, from_account_id) = get_to_and_from_account_id(
-                    &user_id_mapping_clone,
-                    from.as_user_id().unwrap_or(my_user_id),
-                    to.as_user_id(),
-                );
-                let msg = SplitChannelMessage::<M, C2>::Channel1(msg.msg);
-                let msg = GadgetProtocolMessage {
-                    associated_block_id,
-                    associated_session_id,
-                    associated_retry_id,
-                    task_hash: associated_task_id,
-                    from: from.as_user_id().unwrap_or(my_user_id),
-                    to: to.as_user_id(),
-                    payload: bincode2::serialize(&msg).expect("Failed to serialize message"),
-                    from_network_id: from_account_id,
-                    to_network_id: to_account_id,
-                };
-
-                if let Err(err) = network.send_message(msg).await {
-                    log::error!(target:"gadget", "Failed to send message to outbound: {err:?}");
-                }
-            }
-        };
-
-        let voting_task = async move {
-            while let Some(msg) = rx_to_outbound_2.next().await {
-                let from = msg.maybe_sender();
-                let to = msg.maybe_receiver();
-                let (to_account_id, from_account_id) = get_to_and_from_account_id(
-                    &user_id_mapping,
-                    from.as_user_id().unwrap_or(my_user_id),
-                    to.as_user_id(),
-                );
-                let msg = SplitChannelMessage::<M, C2>::Channel2(msg);
-                let msg = GadgetProtocolMessage {
-                    associated_block_id,
-                    associated_session_id,
-                    associated_retry_id,
-                    task_hash: associated_task_id,
-                    from: from.as_user_id().unwrap_or(my_user_id),
-                    to: to.as_user_id(),
-                    payload: bincode2::serialize(&msg).expect("Failed to serialize message"),
-                    from_network_id: from_account_id,
-                    to_network_id: to_account_id,
-                };
-
-                if let Err(err) = network_clone.send_message(msg).await {
-                    log::error!(target:"gadget", "Failed to send message to outbound: {err:?}");
-                }
-            }
-        };
-
-        tokio::join!(offline_task, voting_task);
-    });
-
-    (
-        tx_to_outbound_1,
-        rx_for_async_proto_1,
-        tx_to_outbound_2,
-        rx_for_async_proto_2,
-    )
-}
-
-fn get_to_and_from_account_id(
-    mapping: &HashMap<UserID, ecdsa::Public>,
-    from: UserID,
-    to: Option<UserID>,
-) -> (Option<ecdsa::Public>, Option<ecdsa::Public>) {
-    let from_account_id = mapping.get(&from).cloned();
-    let to_account_id = if let Some(to) = to {
-        mapping.get(&to).cloned()
-    } else {
-        None
-    };
-
-    (to_account_id, from_account_id)
-}
->>>>>>> 82efe44a
 
 /// Given a list of participants, choose `t` of them and return the index of the current participant
 /// and the indices of the chosen participants, as well as a mapping from the index to the account
@@ -473,10 +15,10 @@
 /// If the current participant is not in the list of participants it will panic.
 pub fn choose_signers<R: rand::Rng>(
     rng: &mut R,
-    my_role_key: &ecdsa::Public,
-    participants: &[ecdsa::Public],
+    my_account_id: &Public,
+    participants: &[Public],
     t: u16,
-) -> Result<(u16, Vec<u16>, HashMap<UserID, ecdsa::Public>), gadget_common::Error> {
+) -> Result<(u16, Vec<u16>, HashMap<UserID, Public>), gadget_common::Error> {
     let selected_participants = participants
         .choose_multiple(rng, t as usize)
         .cloned()
@@ -489,7 +31,7 @@
 
     let j = participants
         .iter()
-        .position(|p| p == my_role_key)
+        .position(|p| p == my_account_id)
         .expect("Should exist") as u16;
 
     let i = selected_participants_indices
@@ -497,7 +39,7 @@
         .position(|p| p == &j)
         .map(|i| i as u16)
         .ok_or_else(|| gadget_common::Error::ParticipantNotSelected {
-            id: *my_role_key,
+            id: *my_account_id,
             reason: String::from("we are not selected to sign"),
         })?;
 

--- conflicted
+++ resolved
@@ -1,10 +1,4 @@
-<<<<<<< HEAD
-use crate::protocols::sign::run_and_serialize_signing;
 use crate::protocols::{DefaultCryptoHasher, DefaultSecurityLevel};
-use dfns_cggmp21::signing::msg::Msg;
-=======
-use crate::protocols::{DefaultCryptoHasher, DefaultSecurityLevel};
->>>>>>> 58ed70f0
 use dfns_cggmp21::supported_curves::{Secp256k1, Secp256r1, Stark};
 use gadget_common::client::ClientWithApi;
 use gadget_common::gadget::message::{GadgetProtocolMessage, UserID};
@@ -23,20 +17,11 @@
 use std::sync::Arc;
 use tokio::sync::mpsc::UnboundedReceiver;
 
-<<<<<<< HEAD
-use super::keygen::create_party;
-
-=======
->>>>>>> 58ed70f0
 pub async fn create_next_job<C: ClientWithApi, KBE: KeystoreBackend, N: Network>(
     config: &crate::DfnsKeyRotateProtocol<C, N, KBE>,
     job: JobInitMetadata,
     _work_manager: &ProtocolWorkManager<WorkManager>,
-<<<<<<< HEAD
-) -> Result<DfnsCGGMP21KeyRotateExtraParams, gadget_common::Error> {
-=======
 ) -> Result<DfnsCGGMP21KeyRotateExtraParams, Error> {
->>>>>>> 58ed70f0
     let job_id = job.job_id;
 
     let jobs::JobType::DKGTSSPhaseFour(p4_job) = job.job_type else {
@@ -187,16 +172,7 @@
                 roles::RoleType::Tss(
                     roles::tss::ThresholdSignatureRoleType::DfnsCGGMP21Secp256k1,
                 ) => {
-<<<<<<< HEAD
-                    let data_to_sign = dfns_cggmp21::DataToSign::<Secp256k1>::from_scalar(
-                        dfns_cggmp21::generic_ec::Scalar::<Secp256k1>::from_be_bytes_mod_order(
-                            data_hash,
-                        ),
-                    );
-                    let (_, _, party) = create_party::<
-=======
                     super::sign::run_signing::<
->>>>>>> 58ed70f0
                         Secp256k1,
                         DefaultSecurityLevel,
                         DefaultCryptoHasher,
@@ -222,16 +198,7 @@
                 roles::RoleType::Tss(
                     roles::tss::ThresholdSignatureRoleType::DfnsCGGMP21Secp256r1,
                 ) => {
-<<<<<<< HEAD
-                    let data_to_sign = dfns_cggmp21::DataToSign::<Secp256r1>::from_scalar(
-                        dfns_cggmp21::generic_ec::Scalar::<Secp256r1>::from_be_bytes_mod_order(
-                            data_hash,
-                        ),
-                    );
-                    let (_, _, party) = create_party::<
-=======
                     super::sign::run_signing::<
->>>>>>> 58ed70f0
                         Secp256r1,
                         DefaultSecurityLevel,
                         DefaultCryptoHasher,
@@ -255,22 +222,8 @@
                     .await?
                 }
                 roles::RoleType::Tss(roles::tss::ThresholdSignatureRoleType::DfnsCGGMP21Stark) => {
-<<<<<<< HEAD
-                    let data_to_sign = dfns_cggmp21::DataToSign::<Stark>::from_scalar(
-                        dfns_cggmp21::generic_ec::Scalar::<Stark>::from_be_bytes_mod_order(
-                            data_hash,
-                        ),
-                    );
-                    let (_, _, party) = create_party::<
-                        Stark,
-                        _,
-                        DefaultSecurityLevel,
-                        Msg<Stark, DefaultCryptoHasher>,
-                    >(
-=======
                     super::sign::run_signing::<Stark, DefaultSecurityLevel, DefaultCryptoHasher, _>(
                         data_hash,
->>>>>>> 58ed70f0
                         protocol_message_channel,
                         associated_block_id,
                         associated_retry_id,
@@ -304,12 +257,8 @@
                 let signature = super::sign::convert_dfns_signature(
                     signature,
                     &new_public_key,
-<<<<<<< HEAD
-                );
-=======
                     &public_key,
                 )?;
->>>>>>> 58ed70f0
                 let job_result =
                     jobs::JobResult::DKGPhaseFour(jobs::tss::DKGTSSKeyRotationResult {
                         signature_scheme: jobs::tss::DigitalSignatureScheme::Ecdsa,

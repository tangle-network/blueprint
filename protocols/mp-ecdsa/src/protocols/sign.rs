use crate::protocols::state_machine::{CurrentRoundBlame, StateMachineWrapper};
use crate::protocols::util;
use crate::protocols::util::VotingMessage;
use async_trait::async_trait;
use curv::arithmetic::Converter;
use curv::elliptic::curves::Secp256k1;
use curv::BigInt;
use gadget_common::client::{
    AccountId, ClientWithApi, GadgetJobType, JobsApiForGadget, JobsClient,
};
use gadget_common::debug_logger::DebugLogger;
use gadget_common::gadget::message::{GadgetProtocolMessage, UserID};
use gadget_common::gadget::network::Network;
use gadget_common::gadget::work_manager::WorkManager;
use gadget_common::gadget::{GadgetProtocol, JobInitMetadata, WorkManagerConfig};
use gadget_common::keystore::{ECDSAKeyStore, KeystoreBackend};
use gadget_common::protocol::AsyncProtocol;
use gadget_common::{Block, BlockImportNotification};
use gadget_core::job::{BuiltExecutableJobWrapper, JobBuilder, JobError};
use gadget_core::job_manager::{ProtocolWorkManager, WorkManagerInterface};
use multi_party_ecdsa::gg_2020::party_i::verify;
use multi_party_ecdsa::gg_2020::state_machine::keygen::LocalKey;
use multi_party_ecdsa::gg_2020::state_machine::sign::{
    CompletedOfflineStage, OfflineStage, PartialSignature, SignManual,
};
use round_based::async_runtime::watcher::StderrWatcher;
use round_based::{Msg, StateMachine};
use sc_client_api::Backend;
use sp_api::ProvideRuntimeApi;
use sp_core::ecdsa::Signature;
use std::collections::HashMap;
use std::sync::Arc;
use tangle_primitives::jobs::{
    DKGTSSSignatureResult, DigitalSignatureScheme, JobId, JobResult, JobType,
};
use tangle_primitives::roles::{RoleType, ThresholdSignatureRoleType};
use tokio::sync::mpsc::{UnboundedReceiver, UnboundedSender};
use tokio::sync::RwLock;

pub struct MpEcdsaSigningProtocol<B: Block, BE, KBE: KeystoreBackend, C, N> {
    client: JobsClient<B, BE, C>,
    key_store: ECDSAKeyStore<KBE>,
    network: N,
    round_blames: Arc<
        RwLock<
            HashMap<
                <WorkManager as WorkManagerInterface>::TaskID,
                tokio::sync::watch::Receiver<CurrentRoundBlame>,
            >,
        >,
    >,
    logger: DebugLogger,
    account_id: AccountId,
}

pub async fn create_protocol<B, BE, KBE, C, N>(
    account_id: AccountId,
    logger: DebugLogger,
    client: JobsClient<B, BE, C>,
    network: N,
    key_store: ECDSAKeyStore<KBE>,
) -> MpEcdsaSigningProtocol<B, BE, KBE, C, N>
where
    B: Block,
    BE: Backend<B>,
    C: ClientWithApi<B, BE>,
    KBE: KeystoreBackend,
    N: Network,
<<<<<<< HEAD
    <C as ProvideRuntimeApi<B>>::Api: JobsApi<
        B,
        AccountId,
        MaxParticipants,
        MaxSubmissionLen,
        MaxKeyLen,
        MaxDataLen,
        MaxSignatureLen,
        MaxProofLen,
    >,
=======
    <C as ProvideRuntimeApi<B>>::Api: JobsApiForGadget<B>,
>>>>>>> 346c4ad9
{
    MpEcdsaSigningProtocol {
        client,
        network,
        key_store,
        round_blames: Arc::new(Default::default()),
        logger,
        account_id,
    }
}

#[async_trait]
impl<
        B: Block,
        BE: Backend<B> + 'static,
        C: ClientWithApi<B, BE>,
        KBE: KeystoreBackend,
        N: Network,
    > GadgetProtocol<B, BE, C> for MpEcdsaSigningProtocol<B, BE, KBE, C, N>
where
<<<<<<< HEAD
    <C as ProvideRuntimeApi<B>>::Api: JobsApi<
        B,
        AccountId,
        MaxParticipants,
        MaxSubmissionLen,
        MaxKeyLen,
        MaxDataLen,
        MaxSignatureLen,
        MaxProofLen,
    >,
=======
    <C as ProvideRuntimeApi<B>>::Api: JobsApiForGadget<B>,
>>>>>>> 346c4ad9
{
    fn name(&self) -> String {
        "mp-ecdsa-signing".to_string()
    }

    async fn create_next_job(
        &self,
        job: JobInitMetadata<B>,
    ) -> Result<<Self as AsyncProtocol>::AdditionalParams, gadget_common::Error> {
        let job_id = job.job_id;

        let role_type = job.job_type.get_role_type();
        let JobType::DKGTSSPhaseTwo(p2_job) = job.job_type else {
            panic!("Should be valid type")
        };
        let input_data_to_sign = p2_job.submission;
        let previous_job_id = p2_job.phase_one_id;

        let phase1_job = job.phase1_job.expect("Should exist for a phase 2 job");
        let participants = phase1_job.clone().get_participants().expect("Should exist");
        let threshold = phase1_job.get_threshold().expect("Should exist") as u16;

        if let Some(key) = self
            .key_store
            .get_job_result(previous_job_id)
            .await
            .map_err(|err| gadget_common::Error::ClientError {
                err: err.to_string(),
            })?
        {
            let user_id_to_account_id_mapping = Arc::new(
                participants
                    .clone()
                    .into_iter()
                    .enumerate()
                    .map(|r| ((r.0 + 1) as UserID, r.1))
                    .collect(),
            );

            let params = MpEcdsaSigningExtraParams {
                i: participants
                    .iter()
                    .position(|p| p == &self.account_id)
                    .expect("Should exist") as u16
                    + 1,
                t: threshold,
                signers: (0..participants.len()).map(|r| (r + 1) as u16).collect(),
                job_id,
                key,
                input_data_to_sign: input_data_to_sign.try_into().unwrap(),
                role_type,
                user_id_to_account_id_mapping,
            };

            Ok(params)
        } else {
            Err(gadget_common::Error::ClientError {
                err: format!("No key found for job ID: {job_id:?}", job_id = job.job_id),
            })
        }
    }

    async fn process_block_import_notification(
        &self,
        _notification: BlockImportNotification<B>,
        _job_manager: &ProtocolWorkManager<WorkManager>,
    ) -> Result<(), gadget_common::Error> {
        Ok(())
    }

    async fn process_error(
        &self,
        error: gadget_common::Error,
        _job_manager: &ProtocolWorkManager<WorkManager>,
    ) {
        log::error!(target: "gadget", "Error: {error:?}");
    }

    fn account_id(&self) -> &AccountId {
        &self.account_id
    }

    fn role_filter(&self, role: RoleType) -> bool {
        matches!(
            role,
            RoleType::Tss(ThresholdSignatureRoleType::ZengoGG20Secp256k1)
        )
    }

<<<<<<< HEAD
    fn phase_filter(&self, job: JobType<AccountId, MaxParticipants, MaxSubmissionLen>) -> bool {
=======
    fn phase_filter(&self, job: GadgetJobType) -> bool {
>>>>>>> 346c4ad9
        matches!(job, JobType::DKGTSSPhaseTwo(_))
    }

    fn client(&self) -> &JobsClient<B, BE, C> {
        &self.client
    }

    fn logger(&self) -> &DebugLogger {
        &self.logger
    }

    fn get_work_manager_config(&self) -> WorkManagerConfig {
        WorkManagerConfig {
            interval: Some(crate::constants::signing_worker::JOB_POLL_INTERVAL),
            max_active_tasks: crate::constants::signing_worker::MAX_RUNNING_TASKS,
            max_pending_tasks: crate::constants::signing_worker::MAX_ENQUEUED_TASKS,
        }
    }
}

pub struct MpEcdsaSigningExtraParams {
    i: u16,
    t: u16,
    signers: Vec<u16>,
    job_id: JobId,
    key: LocalKey<Secp256k1>,
    role_type: RoleType,
    input_data_to_sign: Vec<u8>,
    user_id_to_account_id_mapping: Arc<HashMap<UserID, AccountId>>,
}

#[async_trait]
impl<
        B: Block,
        BE: Backend<B> + 'static,
        KBE: KeystoreBackend,
        C: ClientWithApi<B, BE>,
        N: Network,
    > AsyncProtocol for MpEcdsaSigningProtocol<B, BE, KBE, C, N>
where
<<<<<<< HEAD
    <C as ProvideRuntimeApi<B>>::Api: JobsApi<
        B,
        AccountId,
        MaxParticipants,
        MaxSubmissionLen,
        MaxKeyLen,
        MaxDataLen,
        MaxSignatureLen,
        MaxProofLen,
    >,
=======
    <C as ProvideRuntimeApi<B>>::Api: JobsApiForGadget<B>,
>>>>>>> 346c4ad9
{
    type AdditionalParams = MpEcdsaSigningExtraParams;
    async fn generate_protocol_from(
        &self,
        associated_block_id: <WorkManager as WorkManagerInterface>::Clock,
        associated_retry_id: <WorkManager as WorkManagerInterface>::RetryID,
        associated_session_id: <WorkManager as WorkManagerInterface>::SessionID,
        associated_task_id: <WorkManager as WorkManagerInterface>::TaskID,
        protocol_message_rx: UnboundedReceiver<GadgetProtocolMessage>,
        additional_params: Self::AdditionalParams,
    ) -> Result<BuiltExecutableJobWrapper, JobError> {
        let blame = self.round_blames.clone();
        let debug_logger_post = self.logger.clone();
        let debug_logger_proto = debug_logger_post.clone();
        let protocol_output = Arc::new(tokio::sync::Mutex::new(None));
        let protocol_output_clone = protocol_output.clone();
        let client = self.client.clone();
        let round_blames = self.round_blames.clone();
        let network = self.network.clone();
        let role_type = additional_params.role_type;

        let (i, signers, t, key, input_data_to_sign, mapping) = (
            additional_params.i,
            additional_params.signers,
            additional_params.t,
            additional_params.key,
            additional_params.input_data_to_sign.clone(),
            additional_params.user_id_to_account_id_mapping.clone(),
        );

        let public_key_bytes = key.public_key().to_bytes(true).to_vec();

        Ok(JobBuilder::new()
            .protocol(async move {
                let signing = OfflineStage::new(i, signers, key).map_err(|err| JobError {
                    reason: format!("Failed to create offline stage: {err:?}"),
                })?;
                let (current_round_blame_tx, current_round_blame_rx) =
                    tokio::sync::watch::channel(CurrentRoundBlame::default());

                round_blames
                    .write()
                    .await
                    .insert(associated_task_id, current_round_blame_rx);

                let (
                    tx_to_outbound_offline,
                    rx_async_proto_offline,
                    tx_to_outbound_voting,
                    rx_async_proto_voting,
                ) = util::create_job_manager_to_async_protocol_channel_split::<
                    _,
                    Msg<<OfflineStage as StateMachine>::MessageBody>,
                    VotingMessage,
                >(
                    protocol_message_rx,
                    associated_block_id,
                    associated_retry_id,
                    associated_session_id,
                    associated_task_id,
                    mapping,
                    network,
                );

                let state_machine_wrapper = StateMachineWrapper::new(
                    signing,
                    current_round_blame_tx,
                    debug_logger_proto.clone(),
                );
                let completed_offline_stage = round_based::AsyncProtocol::new(
                    state_machine_wrapper,
                    rx_async_proto_offline,
                    tx_to_outbound_offline,
                )
                .set_watcher(StderrWatcher)
                .run()
                .await
                .map_err(|err| JobError {
                    reason: format!("Keygen protocol error: {err:?}"),
                })?;

                debug_logger_proto.info(format!(
                    "*** Completed offline stage: {:?}",
                    completed_offline_stage.public_key()
                ));

                // We will sign over the unique task ID
                let message = BigInt::from_bytes(&input_data_to_sign);

                // Conclude with the voting stage
                let signature = voting_stage(
                    i,
                    t,
                    message,
                    completed_offline_stage,
                    rx_async_proto_voting,
                    tx_to_outbound_voting,
                    &debug_logger_proto,
                )
                .await?;
                *protocol_output.lock().await = Some(signature);
                Ok(())
            })
            .post(async move {
                // Check to see if there is any blame at the end of the protocol
                if let Some(blame) = blame.write().await.remove(&associated_task_id) {
                    // TODO: consider that this blame is offset by +1
                    let blame = blame.borrow();
                    if !blame.blamed_parties.is_empty() {
                        debug_logger_post.error(format!("Blame: {blame:?}"));
                        return Err(JobError {
                            reason: format!("Signing blame: {blame:?}"),
                        });
                    }
                }

                // Submit the protocol output to the blockchain
                if let Some(signature) = protocol_output_clone.lock().await.take() {
                    let signature = signature.0.to_vec().try_into().unwrap();

                    let job_result = JobResult::DKGPhaseTwo(DKGTSSSignatureResult {
                        signature_scheme: DigitalSignatureScheme::Ecdsa,
<<<<<<< HEAD
                        data: additional_params.input_data_to_sign,
=======
                        data: additional_params.input_data_to_sign.try_into().unwrap(),
>>>>>>> 346c4ad9
                        signature,
                        signing_key: public_key_bytes.try_into().unwrap(),
                    });

                    client
                        .submit_job_result(role_type, additional_params.job_id, job_result)
                        .await
                        .map_err(|err| JobError {
                            reason: format!("Failed to submit job result: {err:?}"),
                        })?;
                }

                Ok(())
            })
            .build())
    }
}

async fn voting_stage(
    offline_i: u16,
    threshold: u16,
    message: BigInt,
    completed_offline_stage: CompletedOfflineStage,
    mut msg_rx: UnboundedReceiver<VotingMessage>,
    msg_tx: UnboundedSender<VotingMessage>,
    debug_logger: &DebugLogger,
) -> Result<Signature, JobError> {
    let offline_stage_pub_key = completed_offline_stage.public_key().clone();
    let (signing, partial_signature) = SignManual::new(message.clone(), completed_offline_stage)
        .map_err(|err| JobError {
            reason: format!("Failed to create voting stage: {err:?}"),
        })?;

    let partial_sig_bytes = bincode2::serialize(&partial_signature).map_err(|err| JobError {
        reason: format!("Failed to serialize partial signature: {err:?}"),
    })?;

    let payload = VotingMessage {
        from: offline_i as UserID,
        to: None, // Broadcast to everyone
        payload: partial_sig_bytes,
    };

    msg_tx.send(payload).map_err(|err| JobError {
        reason: format!("Failed to send partial signature: {err:?}"),
    })?;

    let mut sigs = HashMap::with_capacity(threshold as _);

    while let Some(vote_message) = msg_rx.recv().await {
        let vote_message: VotingMessage = vote_message;
        if sigs.contains_key(&vote_message.from) {
            debug_logger.warn(format!(
                "Received duplicate signature from {}",
                vote_message.from
            ));
            continue;
        }

        if let Ok(p_sig) = bincode2::deserialize::<PartialSignature>(&vote_message.payload) {
            sigs.insert(vote_message.from, p_sig);

            if sigs.len() == threshold as usize {
                break;
            }
        } else {
            debug_logger.warn(format!(
                "Received invalid signature bytes from {}",
                vote_message.from
            ));
        }
    }

    if sigs.len() != threshold as usize {
        return Err(JobError {
            reason: format!(
                "Failed to collect enough signatures: {}/{}",
                sigs.len(),
                threshold
            ),
        });
    }

    // Aggregate and complete the signature
    let sigs: Vec<PartialSignature> = sigs.into_values().collect();
    let signature = signing.complete(&sigs).map_err(|err| JobError {
        reason: format!("Failed to complete signature: {err:?}"),
    })?;

    // Verify the signature
    verify(&signature, &offline_stage_pub_key, &message).map_err(|err| JobError {
        reason: format!("Failed to verify signature: {err:?}"),
    })?;

    // Convert the signature to a substrate-compatible format
    Ok(crate::util::convert_signature(&signature))
}<|MERGE_RESOLUTION|>--- conflicted
+++ resolved
@@ -66,20 +66,7 @@
     C: ClientWithApi<B, BE>,
     KBE: KeystoreBackend,
     N: Network,
-<<<<<<< HEAD
-    <C as ProvideRuntimeApi<B>>::Api: JobsApi<
-        B,
-        AccountId,
-        MaxParticipants,
-        MaxSubmissionLen,
-        MaxKeyLen,
-        MaxDataLen,
-        MaxSignatureLen,
-        MaxProofLen,
-    >,
-=======
     <C as ProvideRuntimeApi<B>>::Api: JobsApiForGadget<B>,
->>>>>>> 346c4ad9
 {
     MpEcdsaSigningProtocol {
         client,
@@ -100,20 +87,7 @@
         N: Network,
     > GadgetProtocol<B, BE, C> for MpEcdsaSigningProtocol<B, BE, KBE, C, N>
 where
-<<<<<<< HEAD
-    <C as ProvideRuntimeApi<B>>::Api: JobsApi<
-        B,
-        AccountId,
-        MaxParticipants,
-        MaxSubmissionLen,
-        MaxKeyLen,
-        MaxDataLen,
-        MaxSignatureLen,
-        MaxProofLen,
-    >,
-=======
     <C as ProvideRuntimeApi<B>>::Api: JobsApiForGadget<B>,
->>>>>>> 346c4ad9
 {
     fn name(&self) -> String {
         "mp-ecdsa-signing".to_string()
@@ -203,11 +177,7 @@
         )
     }
 
-<<<<<<< HEAD
-    fn phase_filter(&self, job: JobType<AccountId, MaxParticipants, MaxSubmissionLen>) -> bool {
-=======
     fn phase_filter(&self, job: GadgetJobType) -> bool {
->>>>>>> 346c4ad9
         matches!(job, JobType::DKGTSSPhaseTwo(_))
     }
 
@@ -248,20 +218,7 @@
         N: Network,
     > AsyncProtocol for MpEcdsaSigningProtocol<B, BE, KBE, C, N>
 where
-<<<<<<< HEAD
-    <C as ProvideRuntimeApi<B>>::Api: JobsApi<
-        B,
-        AccountId,
-        MaxParticipants,
-        MaxSubmissionLen,
-        MaxKeyLen,
-        MaxDataLen,
-        MaxSignatureLen,
-        MaxProofLen,
-    >,
-=======
     <C as ProvideRuntimeApi<B>>::Api: JobsApiForGadget<B>,
->>>>>>> 346c4ad9
 {
     type AdditionalParams = MpEcdsaSigningExtraParams;
     async fn generate_protocol_from(
@@ -384,11 +341,7 @@
 
                     let job_result = JobResult::DKGPhaseTwo(DKGTSSSignatureResult {
                         signature_scheme: DigitalSignatureScheme::Ecdsa,
-<<<<<<< HEAD
-                        data: additional_params.input_data_to_sign,
-=======
                         data: additional_params.input_data_to_sign.try_into().unwrap(),
->>>>>>> 346c4ad9
                         signature,
                         signing_key: public_key_bytes.try_into().unwrap(),
                     });

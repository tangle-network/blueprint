--- conflicted
+++ resolved
@@ -21,11 +21,8 @@
 pub mod environments;
 use crate::environments::GadgetEnvironment;
 use gadget_core::gadget::general::Client;
-<<<<<<< HEAD
-
-=======
 pub mod transaction_manager;
->>>>>>> f6753434
+
 #[allow(ambiguous_glob_reexports)]
 pub mod prelude {
     pub use crate::client::*;
@@ -33,11 +30,7 @@
     pub use crate::environments::*;
     pub use crate::full_protocol::{FullProtocolConfig, NodeInput};
     pub use crate::gadget::message::TangleProtocolMessage;
-<<<<<<< HEAD
-    pub use crate::gadget::tangle::JobInitMetadata;
-=======
     pub use crate::gadget::tangle::TangleInitMetadata;
->>>>>>> f6753434
     pub use crate::gadget::work_manager::TangleWorkManager;
     pub use crate::gadget::WorkManagerConfig;
     pub use crate::generate_setup_and_run_command;
@@ -243,11 +236,7 @@
 macro_rules! generate_setup_and_run_command {
     ($env:ty, $( $config:ident ),*) => {
         /// Sets up a future that runs all the protocols concurrently
-<<<<<<< HEAD
-        pub fn setup_node<C: ClientWithApi<$env> + 'static, N: Network<$env>, KBE: $crate::keystore::KeystoreBackend, D: Send + Clone + 'static>(node_input: NodeInput<C, N, KBE, D>) -> impl SendFuture<'static, ()>
-=======
         pub fn setup_node<Env: GadgetEnvironment, N: Network<Env>, KBE: $crate::keystore::KeystoreBackend, D: Send + Clone + 'static>(node_input: NodeInput<Env, N, KBE, D>) -> impl SendFuture<'static, ()>
->>>>>>> f6753434
         {
             async move {
                 if let Err(err) = run(
@@ -268,13 +257,8 @@
             }
         }
 
-<<<<<<< HEAD
-        pub async fn run<C: ClientWithApi<$env> + 'static, N: Network<$env>, KBE: $crate::keystore::KeystoreBackend>(
-            client: Vec<C>,
-=======
         pub async fn run<Env: GadgetEnvironment, N: Network<Env>, KBE: $crate::keystore::KeystoreBackend>(
             client: Vec<Env::Client>,
->>>>>>> f6753434
             pallet_tx: Arc<dyn PalletSubmitter>,
             networks: Vec<N>,
             logger: DebugLogger,
@@ -307,13 +291,8 @@
     ($env:ty, $name:expr, $struct_name:ident, $async_proto_params:ty, $proto_gen_path:expr, $create_job_path:expr, $phase_filter:pat, $( $role_filter:pat ),*) => {
         #[protocol]
         pub struct $struct_name<
-<<<<<<< HEAD
-            C: ClientWithApi<$env> + 'static,
-            N: Network<$env>,
-=======
             Env: GadgetEnvironment,
             N: Network<Env>,
->>>>>>> f6753434
             KBE: KeystoreBackend,
         > {
             pallet_tx: Arc<dyn PalletSubmitter>,
@@ -329,13 +308,8 @@
 
         #[async_trait]
         impl<
-<<<<<<< HEAD
-                C: ClientWithApi<$env> + 'static,
-                N: Network<$env>,
-=======
                 Env: GadgetEnvironment,
                 N: Network<Env>,
->>>>>>> f6753434
                 KBE: KeystoreBackend,
             > FullProtocolConfig<Env> for $struct_name<Env, N, KBE>
         {

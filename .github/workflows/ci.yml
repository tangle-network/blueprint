name: CI

on:
  pull_request:
    branches: [ main ]
  push:
    branches: [ main ]
  workflow_dispatch:

concurrency:
  group: rust-validation-${{ github.head_ref }}
  cancel-in-progress: true

env:
  RUST_BACKTRACE: full
  RUST_LOG: "gadget=trace"
  CARGO_TERM_COLOR: always

jobs:
  formatting:
    name: Rustfmt
    runs-on: ubuntu-latest
    steps:
      - name: Checkout Code
        uses: actions/checkout@v2

      - name: Install Rust
        uses: actions-rs/toolchain@v1
        with:
          toolchain: stable
          components: rustfmt

      - name: Check Formatting
        run: cargo fmt -- --check

  linting:
    timeout-minutes: 120
    name: cargo clippy
    runs-on: macos-latest
    strategy:
      matrix:
        package: [
          gadget-sdk,
          blueprint-manager
        ]
    steps:
      - name: checkout code
        uses: actions/checkout@v2

      - name: Install Foundry
        run: |
          curl -L https://foundry.paradigm.xyz | bash
          source /Users/runner/.bashrc
          foundryup

      - name: Add Foundry to PATH
        run: echo "${HOME}/.foundry/bin" >> $GITHUB_PATH

      - name: Verify Forge installation
        run: forge --version

      - name: install rust
        uses: actions-rs/toolchain@v1
        with:
          toolchain: stable

      - uses: swatinem/rust-cache@v2
        with:
          cache-on-failure: "true"

      - name: install protobuf
        run: brew install protobuf

      - name: Run Clippy
        run: cargo clippy --package ${{ matrix.package }} --tests -- -D warnings

  testing:
    timeout-minutes: 90
    name: cargo test
    runs-on: macos-14
    strategy:
      matrix:
        package: [
          gadget-sdk,
          blueprint-manager,
          gadget-context-derive,
<<<<<<< HEAD
          gadget-blueprint-proc-macro-playground,
=======
          gadget-blueprint-proc-macro,
>>>>>>> 1c8dac44
        ]
    steps:
      - name: checkout code
        uses: actions/checkout@v2

      - name: Install Foundry
        run: |
          curl -L https://foundry.paradigm.xyz | bash
          source /Users/runner/.bashrc
          foundryup

      - name: Add Foundry to PATH
        run: echo "${HOME}/.foundry/bin" >> $GITHUB_PATH

      - name: Verify Forge installation
        run: forge --version

      - name: install rust
        uses: dtolnay/rust-toolchain@nightly
        with:
          toolchain: stable

      - uses: swatinem/rust-cache@v2
        with:
          cache-on-failure: "true"

      - name: install protobuf
        run: brew install protobuf gmp

      - name: Set Relevant M1 env vars
        run: |
          export LIBRARY_PATH=$LIBRARY_PATH:/opt/homebrew/lib
          export INCLUDE_PATH=$INCLUDE_PATH:/opt/homebrew/include

      - name: install cargo-nextest
        run: cargo install cargo-nextest --locked

      - name: tests
        run: cargo nextest run --nocapture --package ${{ matrix.package }} ${{ matrix.package == 'gadget-sdk' && '--features getrandom,std' || '' }}<|MERGE_RESOLUTION|>--- conflicted
+++ resolved
@@ -37,12 +37,6 @@
     timeout-minutes: 120
     name: cargo clippy
     runs-on: macos-latest
-    strategy:
-      matrix:
-        package: [
-          gadget-sdk,
-          blueprint-manager
-        ]
     steps:
       - name: checkout code
         uses: actions/checkout@v2
@@ -72,7 +66,7 @@
         run: brew install protobuf
 
       - name: Run Clippy
-        run: cargo clippy --package ${{ matrix.package }} --tests -- -D warnings
+        run: cargo clippy --tests -- -D warnings
 
   testing:
     timeout-minutes: 90
@@ -84,11 +78,8 @@
           gadget-sdk,
           blueprint-manager,
           gadget-context-derive,
-<<<<<<< HEAD
+          gadget-blueprint-proc-macro,
           gadget-blueprint-proc-macro-playground,
-=======
-          gadget-blueprint-proc-macro,
->>>>>>> 1c8dac44
         ]
     steps:
       - name: checkout code

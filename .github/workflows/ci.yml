--- conflicted
+++ resolved
@@ -123,15 +123,11 @@
       - name: tests
         run: cargo nextest run --nocapture --package ${{ matrix.package }} ${{ matrix.package == 'gadget-sdk' && '--features getrandom,std' || '' }}
 
-<<<<<<< HEAD
-  eigenlayer-tests:
-=======
       # TODO: nextest doesn't support doc tests yet (https://github.com/nextest-rs/nextest/issues/16)
       - name: doc tests
         run: cargo test --package ${{ matrix.package }} --doc
 
-  integration-test-eigenlayer:
->>>>>>> aaa85776
+  eigenlayer-tests:
     timeout-minutes: 90
     runs-on: ubuntu-latest
     steps:

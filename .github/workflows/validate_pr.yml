name: Validate PR

on:
  pull_request:
    branches: [main]

concurrency:
  group: rust-validation-${{ github.head_ref }}
  cancel-in-progress: true

env:
  RUST_BACKTRACE: full
  RUST_LOG: "gadget=trace"
  CARGO_TERM_COLOR: always

jobs:
  formatting:
    name: Rustfmt
    runs-on: ubuntu-latest
    steps:
      - name: Checkout Code
        uses: actions/checkout@v2

      - name: Install Rust
        uses: actions-rs/toolchain@v1
        with:
          toolchain: stable
          components: rustfmt

      - name: Check Formatting
        run: cargo fmt -- --check

  linting:
    name: Clippy
    runs-on: ubuntu-latest
    steps:
      - name: Checkout Code
        uses: actions/checkout@v2

      - name: Install Rust
        uses: actions-rs/toolchain@v1
        with:
          toolchain: nightly
          components: clippy
      - uses: Swatinem/rust-cache@v2
        with:
          cache-on-failure: "true"

      - name: Install protobuf
        run: sudo apt-get install protobuf-compiler

      - name: Run Clippy
        run: cargo clippy --tests -- -D warnings

  build:
    timeout-minutes: 120
    name: cargo build
    runs-on: macos-latest
    strategy:
        matrix:
            package: [gadget-core, gadget-common, zk-saas-protocol, dfns-cggmp21-protocol, threshold-bls-protocol]
    steps:
      - name: checkout code
        uses: actions/checkout@v2

      - name: install rust
        uses: actions-rs/toolchain@v1
        with:
<<<<<<< HEAD
          toolchain: nightly
          components: clippy
=======
          toolchain: stable
>>>>>>> 2bc003c8

      - uses: swatinem/rust-cache@v2
        with:
          cache-on-failure: "true"

      - name: install protobuf
        run: brew install protobuf

      - name: build
        run: cargo build --workspace --package ${{ matrix.package }}

  testing:
    timeout-minutes: 120
    name: cargo test
    runs-on: macos-latest
    strategy:
        matrix:
            package: [gadget-core, gadget-common, zk-saas-protocol, dfns-cggmp21-protocol, threshold-bls-protocol]
    steps:
      - name: checkout code
        uses: actions/checkout@v2

      - name: install rust
        uses: actions-rs/toolchain@v1
        with:
          toolchain: nightly

      - uses: swatinem/rust-cache@v2
        with:
          cache-on-failure: "true"

      - name: install protobuf
        run: brew install protobuf

      - name: install cargo-nextest
        run: cargo install cargo-nextest --locked

      - name: tests
        run: cargo nextest run --release --nocapture --package ${{ matrix.package }}<|MERGE_RESOLUTION|>--- conflicted
+++ resolved
@@ -66,12 +66,7 @@
       - name: install rust
         uses: actions-rs/toolchain@v1
         with:
-<<<<<<< HEAD
           toolchain: nightly
-          components: clippy
-=======
-          toolchain: stable
->>>>>>> 2bc003c8
 
       - uses: swatinem/rust-cache@v2
         with:
@@ -97,7 +92,7 @@
       - name: install rust
         uses: actions-rs/toolchain@v1
         with:
-          toolchain: nightly
+          toolchain: stable
 
       - uses: swatinem/rust-cache@v2
         with:

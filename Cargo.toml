--- conflicted
+++ resolved
@@ -4,11 +4,8 @@
     "blueprint-metadata",
     "blueprints/incredible-squaring",
     "blueprints/incredible-squaring-eigenlayer",
-<<<<<<< HEAD
     "blueprints/incredible-squaring-eigenlayer/aggregator",
-=======
     "blueprints/periodic-web-poller",
->>>>>>> d3c0bd2f
     "cli",
     "gadget-io",
     "blueprint-test-utils",
@@ -52,11 +49,8 @@
 gadget-sdk = { path = "./sdk", default-features = false, version = "0.1.2" }
 
 incredible-squaring-blueprint-eigenlayer = { path = "./blueprints/incredible-squaring-eigenlayer", default-features = false, version = "0.1.1" }
-<<<<<<< HEAD
 incredible-squaring-aggregator = { path = "./blueprints/incredible-squaring-eigenlayer/aggregator", default-features = false, version = "0.1.1" }
-=======
 periodic-web-poller-blueprint = { path = "./blueprints/periodic-web-poller", default-features = false, version = "0.1.1" }
->>>>>>> d3c0bd2f
 gadget-blueprint-proc-macro = { path = "./macros/blueprint-proc-macro", default-features = false, version = "0.1.2" }
 gadget-blueprint-proc-macro-core = { path = "./macros/blueprint-proc-macro-core", default-features = false, version = "0.1.2" }
 gadget-context-derive = { path = "./macros/context-derive", default-features = false, version = "0.1.1" }

[workspace]
resolver = "2"
members = [
    "blueprint-metadata",
    "blueprints/incredible-squaring",
    "blueprints/incredible-squaring-eigenlayer",
    "blueprints/periodic-web-poller",
    "blueprints/tangle-raw",
    "cli",
    "gadget-io",
    "blueprint-test-utils",
    "blueprint-manager",
    "sdk",
    "macros/blueprint-proc-macro",
    "macros/blueprint-proc-macro-core",
    "macros/playground",
    "macros/context-derive",

]
exclude = [
    "tangle-test-utils",
    "example",
]

[workspace.package]
authors = ["Webb Technologies Inc."]
edition = "2021"
license = "MIT OR Apache-2.0"
homepage = "https://tangle.tools"
repository = "https://github.com/tangle-network/gadget"

[workspace.lints.rust]
rust_2018_idioms = { level = "deny", priority = -1 }
trivial_casts = "deny"
trivial_numeric_casts = "deny"
unused_import_braces = "deny"

[workspace.lints.clippy]
pedantic = { level = "deny", priority = -1 }
all = { level = "deny", priority = -1 }
single_match_else = "allow"

[workspace.lints.rustdoc]
broken_intra_doc_links = "deny"

[workspace.dependencies]
gadget-io = { version = "0.0.4", path = "./gadget-io", default-features = false }
blueprint-manager = { version = "0.1.1", path = "./blueprint-manager" }
blueprint-test-utils = { path = "./blueprint-test-utils" }
gadget-sdk = { path = "./sdk", default-features = false, version = "0.2.3" }

incredible-squaring-blueprint-eigenlayer = { path = "./blueprints/incredible-squaring-eigenlayer", default-features = false, version = "0.1.1" }
periodic-web-poller-blueprint = { path = "./blueprints/periodic-web-poller", default-features = false, version = "0.1.1" }
<<<<<<< HEAD
tangle-raw-blueprint = { path = "./blueprints/tangle-raw", default-features = false, version = "0.1.1" }
gadget-blueprint-proc-macro = { path = "./macros/blueprint-proc-macro", default-features = false, version = "0.2.2" }
gadget-blueprint-proc-macro-core = { path = "./macros/blueprint-proc-macro-core", default-features = false, version = "0.1.4" }
gadget-context-derive = { path = "./macros/context-derive", default-features = false, version = "0.1.2" }
blueprint-metadata = { path = "./blueprint-metadata", default-features = false, version = "0.1.5" }
cargo-tangle = { path = "./cli", version = "0.2.0" }
=======
gadget-blueprint-proc-macro = { path = "./macros/blueprint-proc-macro", default-features = false, version = "0.2.3" }
gadget-blueprint-proc-macro-core = { path = "./macros/blueprint-proc-macro-core", default-features = false, version = "0.1.5" }
gadget-context-derive = { path = "./macros/context-derive", default-features = false, version = "0.1.3" }
blueprint-metadata = { path = "./blueprint-metadata", default-features = false, version = "0.1.6" }
cargo-tangle = { path = "./cli", version = "0.2.1" }
>>>>>>> 27e774cd
cargo_metadata = { version = "0.18.1" }

# Tangle-related dependencies
tangle-subxt = { version = "0.4.0", default-features = false }
subxt-signer = { version = "0.37.0", default-features = false }
subxt = { version = "0.37.0", default-features = false }
subxt-core = { version = "0.37.0", default-features = false }
round-based = "0.3.0"

sp-core = { version = "31.0.0", default-features = false }
sp-io = { version = "33.0.0", default-features = false }
sp-std = { version = "14.0.0", default-features = false }
sp-runtime = { version = "39.0.0", default-features = false }
sc-utils = { version = "17.0.0", default-features = false }
sp-api = { version = "34.0.0", default-features = false }
sp-application-crypto = { version = "33.0.0", default-features = false }
sp-keystore = { version = "0.37.0", default-features = false }
sp-externalities = { version = "0.27.0", default-features = false }

sc-client-api = { version = "37.0.0", default-features = false }
sc-keystore = { version = "28.0.0", default-features = false }
parity-scale-codec = { version = "3.6.12", default-features = false }

scale-info = { version = "2.11.3", default-features = false }

tokio-retry = "0.3.0"
async-trait = "0.1.82"
auto_impl = "1.2.0"
backon = { version = "1.2.0", default-features = false }
bincode = "1.3.3"
bip39 = "2.1.0"
bollard = "0.16.1"
cargo-generate = { version = "0.21.3", default-features = false }
cfg-if = "1.0.0"
clap = "4.5.16"
clap-cargo = "0.14"
color-eyre = { version = "0.6", features = ["tracing-error", "color-spantrace"] }
ed25519-zebra = { version = "4" }
elliptic-curve = { version = "0.13.8" }
escargot = "0.5.12"
ethereum-types = { version = "0.14.1", default-features = false }
failure = "0.1.8"
fs2 = "0.4"
futures = "0.3.30"
futures-util = "0.3.31"
getrandom = { version = "0.2.15", default-features = false }
hex = { version = "0.4.3", default-features = false }
http-body-util = "0.1.2"
hyper = { version = "1.4.1", default-features = false }
hyper-util = "0.1.7"
itertools = "0.13.0"
k256 = { version = "0.13.3", default-features = false }
libp2p = { version = "0.54", default-features = false }
lock_api = "0.4.12"
log = "0.4.22"
multiaddr = { version = "0.18.1", default-features = false }
nix = { version = "0.29.0", features = ["process", "signal"] }
parking_lot = "0.12.3"
proc-macro2 = "1.0"
prometheus = { version = "0.13.4", default-features = false }
quote = "1.0"
rand = { version = "0.8.5", default-features = false }
reqwest = "0.12.7"
rustdoc-types = "0.31.0"
schnorrkel = { version = "0.11.4", default-features = false, features = ["preaudit_deprecated", "getrandom"] }
serde = { version = "1.0.208", default-features = false }
serde_json = "1.0"
sha2 = "0.10.8"
sqlx = "=0.7.3"
structopt = "0.3.26"
syn = "2.0.75"
sysinfo = "0.31.2"
thiserror = { version = "1.0.64", default-features = false }
tokio = { version = "1.40", default-features = false }
tokio-stream = { version = "0.1.16", default-features = false }
tokio-util = { version = "0.7.12", default-features = false }
toml = "0.8.19"
tracing = { version = "0.1", default-features = false }
tracing-subscriber = { version = "0.3", default-features = false }
uuid = "1.10.0"
derive_more = { version = "1.0.0", features = ["display"] }
trybuild = "1.0"
tsify = "0.4.5"
typed-builder = "0.19"
url = { version = "2.5.2", default-features = false }
w3f-bls = { version = "0.1.4", default-features = false }
cid = { version = "0.11.1" }
indexmap = "2.5.0"
lazy_static = "1.5.0"
jsonrpc-core = "18.0.0"
jsonrpc-http-server = "18.0.0"

alloy-primitives = "0.7.2"
alloy-json-abi = "0.7.2"
alloy-sol-types = "0.7.2"
alloy-rpc-client = "0.4.2"
alloy-rpc-types = { version = "0.1" }
alloy-rpc-types-eth = { version = "0.1" }
alloy-provider = { version = "0.1", default-features = false, features = ["reqwest", "ws"] }
alloy-pubsub = { version = "0.1" }
alloy-signer = { version = "0.1" }
alloy-signer-local = { version = "0.1" }
alloy-network = { version = "0.1" }
alloy-node-bindings = "0.4.2"
alloy-contract = { version = "0.1" }
alloy-consensus = { version = "0.1" }
alloy-transport = { version = "0.1" }
alloy-transport-http = { version = "0.1" }

ark-bn254 = "0.4.0"
ark-ec = "0.4.0"
ark-ff = "0.4.0"
ark-std = "0.4.0"
ark-serialize = "0.4.0"

# WebAssembly
js-sys = "0.3.70"
serde-wasm-bindgen = "0.6.5"
wasm-bindgen = "0.2.93"
wasm-bindgen-futures = "0.4.43"
wasmtime = { version = "23.0.2", default-features = false }
wasmtimer = "0.2"
secp256k1 = "0.29.1"

# Eigenlayer
eigensdk = { version = "0.1.0", features = ["full", "utils", "types"] }
testcontainers = { version = "0.20.1" }

# Config for 'cargo dist'
[workspace.metadata.dist]
# The preferred cargo-dist version to use in CI (Cargo.toml SemVer syntax)
cargo-dist-version = "0.22.1"
# CI backends to support
ci = "github"
# Whether cargo-dist should create a Github Release or use an existing draft
create-release = false
github-build-setup = "build-setup.yml"
# The installers to generate for each app
installers = ["shell"]
# Target platforms to build apps for (Rust target-triple syntax)
targets = ["aarch64-apple-darwin", "x86_64-apple-darwin", "x86_64-unknown-linux-gnu"]
# Path that installers should place binaries in
install-path = "CARGO_HOME"
# Whether to install an updater program
install-updater = true
bin-aliases = { cargo-tangle = ["tangle", "tg"] }
members = ["cargo:/cli"]

[profile.dev.package.backtrace]
opt-level = 3

# The profile that 'cargo dist' will build with
[profile.dist]
inherits = "release"
lto = "thin"<|MERGE_RESOLUTION|>--- conflicted
+++ resolved
@@ -51,20 +51,12 @@
 
 incredible-squaring-blueprint-eigenlayer = { path = "./blueprints/incredible-squaring-eigenlayer", default-features = false, version = "0.1.1" }
 periodic-web-poller-blueprint = { path = "./blueprints/periodic-web-poller", default-features = false, version = "0.1.1" }
-<<<<<<< HEAD
 tangle-raw-blueprint = { path = "./blueprints/tangle-raw", default-features = false, version = "0.1.1" }
-gadget-blueprint-proc-macro = { path = "./macros/blueprint-proc-macro", default-features = false, version = "0.2.2" }
-gadget-blueprint-proc-macro-core = { path = "./macros/blueprint-proc-macro-core", default-features = false, version = "0.1.4" }
-gadget-context-derive = { path = "./macros/context-derive", default-features = false, version = "0.1.2" }
-blueprint-metadata = { path = "./blueprint-metadata", default-features = false, version = "0.1.5" }
-cargo-tangle = { path = "./cli", version = "0.2.0" }
-=======
 gadget-blueprint-proc-macro = { path = "./macros/blueprint-proc-macro", default-features = false, version = "0.2.3" }
 gadget-blueprint-proc-macro-core = { path = "./macros/blueprint-proc-macro-core", default-features = false, version = "0.1.5" }
 gadget-context-derive = { path = "./macros/context-derive", default-features = false, version = "0.1.3" }
 blueprint-metadata = { path = "./blueprint-metadata", default-features = false, version = "0.1.6" }
 cargo-tangle = { path = "./cli", version = "0.2.1" }
->>>>>>> 27e774cd
 cargo_metadata = { version = "0.18.1" }
 
 # Tangle-related dependencies

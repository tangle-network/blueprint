--- conflicted
+++ resolved
@@ -53,14 +53,8 @@
 incredible-squaring-blueprint = { path = "./blueprints/incredible-squaring", default-features = false, version = "0.1.1" }
 incredible-squaring-blueprint-eigenlayer = { path = "./blueprints/incredible-squaring-eigenlayer", default-features = false, version = "0.1.1" }
 incredible-squaring-blueprint-symbiotic = { path = "./blueprints/incredible-squaring-symbiotic", default-features = false, version = "0.1.1" }
-<<<<<<< HEAD
 example-blueprint = { path = "./blueprints/example-blueprint", default-features = false, version = "0.1.1" }
-gadget-blueprint-proc-macro = { path = "./macros/blueprint-proc-macro", default-features = false, version = "0.2.3" }
-=======
-periodic-web-poller-blueprint = { path = "./blueprints/periodic-web-poller", default-features = false, version = "0.1.1" }
-tangle-raw-event-listener-blueprint = { path = "./blueprints/tangle-raw-event-listener", default-features = false, version = "0.1.1" }
 gadget-blueprint-proc-macro = { path = "./macros/blueprint-proc-macro", default-features = false, version = "0.3.0" }
->>>>>>> eacf8566
 gadget-blueprint-proc-macro-core = { path = "./macros/blueprint-proc-macro-core", default-features = false, version = "0.1.5" }
 gadget-context-derive = { path = "./macros/context-derive", default-features = false, version = "0.2.0" }
 blueprint-build-utils = { path = "./blueprint-build-utils", default-features = false, version = "0.1.0" }

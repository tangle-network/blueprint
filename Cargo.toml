--- conflicted
+++ resolved
@@ -7,10 +7,6 @@
 ]
 exclude = [
 	"blueprints/incredible-squaring-symbiotic",
-<<<<<<< HEAD
-	"blueprints/examples",
-=======
->>>>>>> 6ab37d0a
 ]
 
 [workspace.package]

[workspace]
resolver = "2"
members = [
    "core",
    "common",
    "gadget-io",
    "tangle-test-utils",
    "protocol-macros",
    "shell-manager",
    "shell-sdk",
    "sdk",
    "macros/blueprint-proc-macro",
    "macros/blueprint-proc-macro-core",
    "macros/blueprint-proc-macro-playground",
    "executor",
    "environments/tangle",
    "environments/utils",
    "blueprint-metadata",
]

[workspace.package]
authors = ["Webb Technologies Inc."]
edition = "2021"
license = "Unlicense"
homepage = "https://tangle.tools"
repository = "https://github.com/webb-tools/gadget"

[workspace.dependencies]
gadget-core = { path = "./core" }
gadget-common = { path = "./common", default-features = false }
gadget-io = { path = "./gadget-io", default-features = false }
tangle-test-utils = { path = "./tangle-test-utils" }
protocol-macros = { path = "./protocol-macros" }
shell-sdk = { path = "./shell-sdk", default-features = false }
shell-manager = { path = "./shell-manager" }
tangle-environment = { path = "./environments/tangle" }
environment-utils = { path = "./environments/utils" }

<<<<<<< HEAD
gadget-blueprint-proc-macro = { path = "./macros/blueprint-proc-macro" }
gadget-blueprint-proc-macro-core = { path = "./macros/blueprint-proc-macro-core" }
blueprint-metadata = { path = "./blueprint-metadata" }
=======
# Tangle-related dependencies
pallet-services = { git = "https://github.com/webb-tools/tangle.git", branch = "jobs/v2" }
pallet-services-rpc = { git = "https://github.com/webb-tools/tangle.git", branch = "jobs/v2" }
tangle-primitives = { git = "https://github.com/webb-tools/tangle.git", branch = "jobs/v2" }
tangle-subxt = { git = "https://github.com/webb-tools/tangle.git", default-features = false, branch = "jobs/v2" }
>>>>>>> edd9a2f9

snowbridge-milagro-bls = { git = "https://github.com/Snowfork/milagro_bls", default-features = false, rev = "43a5d480ed6e3b83de4cf54888680d51604199e6" }
gennaro-dkg = { git = "https://github.com/mikelodder7/gennaro-dkg.git", default-features = false, rev = "1c15242" }
subxt-signer = { version = "0.34.0", default-features = false }
subxt = { version = "0.34.0", default-features = false }

# Round-based dependencies
round-based = { git = "https://github.com/webb-tools/round-based-protocol", features = [
] }
round-based-21 = { package = "round-based", version = "0.2.1" }
round-based-zengo = { package = "round-based", git = "https://github.com/ZenGo-X/round-based-protocol", features = [
    "derive",
] }

curv = { package = "curv-kzen", version = "0.10.0" }
digest = "0.10"
udigest = { version = "0.1", features = ["std", "derive"] }

sp-core = { git = "https://github.com/paritytech/polkadot-sdk", branch = "release-polkadot-v1.7.0", default-features = false }
sp-io = { git = "https://github.com/paritytech/polkadot-sdk", branch = "release-polkadot-v1.7.0", default-features = false }
sp-std = { git = "https://github.com/paritytech/polkadot-sdk", branch = "release-polkadot-v1.7.0", default-features = false }
sp-runtime = { git = "https://github.com/paritytech/polkadot-sdk", branch = "release-polkadot-v1.7.0", default-features = false }
sc-utils = { git = "https://github.com/paritytech/polkadot-sdk", branch = "release-polkadot-v1.7.0", default-features = false }
sp-api = { git = "https://github.com/paritytech/polkadot-sdk", branch = "release-polkadot-v1.7.0", default-features = false }
sp-application-crypto = { git = "https://github.com/paritytech/polkadot-sdk", branch = "release-polkadot-v1.7.0", default-features = false }
sp-consensus = { git = "https://github.com/paritytech/polkadot-sdk", branch = "release-polkadot-v1.7.0", default-features = false }
sp-consensus-aura = { git = "https://github.com/paritytech/polkadot-sdk", branch = "release-polkadot-v1.7.0", default-features = false }
sp-consensus-grandpa = { git = "https://github.com/paritytech/polkadot-sdk", branch = "release-polkadot-v1.7.0", default-features = false }
sp-keyring = { git = "https://github.com/paritytech/polkadot-sdk", branch = "release-polkadot-v1.7.0", default-features = false }
sp-keystore = { git = "https://github.com/paritytech/polkadot-sdk", branch = "release-polkadot-v1.7.0", default-features = false }
sp-timestamp = { git = "https://github.com/paritytech/polkadot-sdk", branch = "release-polkadot-v1.7.0", default-features = false }
sp-blockchain = { git = "https://github.com/paritytech/polkadot-sdk", branch = "release-polkadot-v1.7.0", default-features = false }
sp-block-builder = { git = "https://github.com/paritytech/polkadot-sdk", branch = "release-polkadot-v1.7.0", default-features = false }
sp-version = { git = "https://github.com/paritytech/polkadot-sdk", branch = "release-polkadot-v1.7.0", default-features = false }
sp-externalities = { git = "https://github.com/paritytech/polkadot-sdk", branch = "release-polkadot-v1.7.0", default-features = false }
sp-arithmetic = { git = "https://github.com/paritytech/polkadot-sdk", branch = "release-polkadot-v1.7.0", default-features = false }
sp-test-primitives = { git = "https://github.com/paritytech/polkadot-sdk", branch = "release-polkadot-v1.7.0", default-features = false }
sp-tracing = { git = "https://github.com/paritytech/polkadot-sdk", branch = "release-polkadot-v1.7.0", default-features = false }
sp-runtime-interface = { git = "https://github.com/paritytech/polkadot-sdk", branch = "release-polkadot-v1.7.0", default-features = false }

sc-client-api = { git = "https://github.com/paritytech/polkadot-sdk", branch = "release-polkadot-v1.7.0", default-features = false }
sc-offchain = { git = "https://github.com/paritytech/polkadot-sdk", branch = "release-polkadot-v1.7.0", default-features = false }
sc-basic-authorship = { git = "https://github.com/paritytech/polkadot-sdk", branch = "release-polkadot-v1.7.0", default-features = false }
sc-consensus-aura = { git = "https://github.com/paritytech/polkadot-sdk", branch = "release-polkadot-v1.7.0", default-features = false }
sc-consensus-grandpa = { git = "https://github.com/paritytech/polkadot-sdk", branch = "release-polkadot-v1.7.0", default-features = false }
sc-executor = { git = "https://github.com/paritytech/polkadot-sdk", branch = "release-polkadot-v1.7.0", default-features = false }
sc-service = { git = "https://github.com/paritytech/polkadot-sdk", branch = "release-polkadot-v1.7.0", default-features = false }
sc-keystore = { git = "https://github.com/paritytech/polkadot-sdk", branch = "release-polkadot-v1.7.0", default-features = false }
sc-telemetry = { git = "https://github.com/paritytech/polkadot-sdk", branch = "release-polkadot-v1.7.0", default-features = false }
sc-transaction-pool-api = { git = "https://github.com/paritytech/polkadot-sdk", branch = "release-polkadot-v1.7.0", default-features = false }
sc-cli = { git = "https://github.com/paritytech/polkadot-sdk", branch = "release-polkadot-v1.7.0", default-features = false }
sc-consensus = { git = "https://github.com/paritytech/polkadot-sdk", branch = "release-polkadot-v1.7.0", default-features = false }
sc-transaction-pool = { git = "https://github.com/paritytech/polkadot-sdk", branch = "release-polkadot-v1.7.0", default-features = false }
sc-rpc-api = { git = "https://github.com/paritytech/polkadot-sdk", branch = "release-polkadot-v1.7.0", default-features = false }
sc-rpc-spec-v2 = { git = "https://github.com/paritytech/polkadot-sdk", branch = "release-polkadot-v1.7.0", default-features = false }
sc-block-builder = { git = "https://github.com/paritytech/polkadot-sdk", branch = "release-polkadot-v1.7.0", default-features = false }
parity-scale-codec = { version = "3.6.5", default-features = false }

prometheus-endpoint = { package = "substrate-prometheus-endpoint", git = "https://github.com/paritytech/polkadot-sdk", branch = "release-polkadot-v1.7.0", default-features = false }
substrate-test-runtime = { git = "https://github.com/paritytech/polkadot-sdk", branch = "release-polkadot-v1.7.0", default-features = false }
substrate-test-runtime-client = { git = "https://github.com/paritytech/polkadot-sdk", branch = "release-polkadot-v1.7.0", default-features = false }

substrate-build-script-utils = { git = "https://github.com/paritytech/polkadot-sdk", branch = "release-polkadot-v1.7.0", default-features = false }
pallet-im-online = { git = "https://github.com/paritytech/polkadot-sdk", branch = "release-polkadot-v1.7.0", default-features = false }
substrate-frame-rpc-system = { git = "https://github.com/paritytech/polkadot-sdk", branch = "release-polkadot-v1.7.0", default-features = false }
pallet-transaction-payment-rpc = { git = "https://github.com/paritytech/polkadot-sdk", branch = "release-polkadot-v1.7.0", default-features = false }
fork-tree = { git = "https://github.com/paritytech/polkadot-sdk", branch = "release-polkadot-v1.7.0", default-features = false }
scale-info = { version = "2.10.0", default-features = false }

frame-system = { git = "https://github.com/paritytech/polkadot-sdk", branch = "release-polkadot-v1.7.0", default-features = false }
frame-support = { git = "https://github.com/paritytech/polkadot-sdk", branch = "release-polkadot-v1.7.0", default-features = false }
frame-executive = { git = "https://github.com/paritytech/polkadot-sdk", branch = "release-polkadot-v1.7.0", default-features = false }

<<<<<<< HEAD
pallet-balances = { git = "https://github.com/paritytech/polkadot-sdk", branch = "release-polkadot-v1.7.0", default-features = false }
pallet-timestamp = { git = "https://github.com/paritytech/polkadot-sdk", branch = "release-polkadot-v1.7.0", default-features = false }
=======
pallet-balances = { git = "https://github.com/paritytech/polkadot-sdk", branch = "release-polkadot-v1.7.0", default-features = false  }
pallet-timestamp = { git = "https://github.com/paritytech/polkadot-sdk", branch = "release-polkadot-v1.7.0", default-features = false  }
pallet-session = { git = "https://github.com/paritytech/polkadot-sdk", branch = "release-polkadot-v1.7.0", default-features = false }
pallet-staking = { git = "https://github.com/paritytech/polkadot-sdk", branch = "release-polkadot-v1.7.0" }
pallet-session-historical = { git = "https://github.com/paritytech/polkadot-sdk", branch = "release-polkadot-v1.7.0", default-features = false }
pallet-evm = { git = "https://github.com/paritytech/frontier.git", branch = "polkadot-v1.7.0", default-features = false }
sp-staking = { git = "https://github.com/paritytech/polkadot-sdk", branch = "release-polkadot-v1.7.0", default-features = false }
sp-npos-elections = { git = "https://github.com/paritytech/polkadot-sdk", branch = "release-polkadot-v1.7.0"}
sp-session = { git = "https://github.com/paritytech/polkadot-sdk", branch = "release-polkadot-v1.7.0"}
>>>>>>> edd9a2f9

# ARK Libraries
ark-std = { version = "0.4.0", default-features = false, features = [
    "print-trace",
    "std",
] }
ark-crypto-primitives = { version = "0.4.0", default-features = false }
ark-ff = { version = "0.4.2", default-features = false }
ark-poly = { version = "0.4.2", default-features = false }
ark-ec = { version = "0.4.2", default-features = false }
ark-relations = { version = "0.4.0", default-features = false }
ark-serialize = { version = "0.4.2", default-features = false, features = [
    "derive",
] }
ark-groth16 = { version = "0.4.0", default-features = false }
ark-circom = { git = "https://github.com/webb-tools/ark-circom.git", default-features = false }
# ARK curves
ark-bn254 = { version = "0.4", default-features = false, features = ["curve"] }
ark-secp256k1 = { version = "0.4", default-features = false }
ark-ed25519 = { version = "0.4", default-features = false }

tokio-rustls = "0.24.1"
tokio = { version = "1.32.0", default-features = false }
tokio-util = { version = "0.7.10", default-features = false }
bincode2 = { version = "2" }
bincode = "1.3.3"
byteorder = { version = "1.5.0", default-features = false }
futures-util = "0.3.30"
serde = { version = "1.0.197", default-features = false }
serde_json = "1.0"
url = { version = "2.5", default-features = false }
async-trait = "0.1.73"
log = "0.4.20"
tracing = { version = "0.1", default-features = false }
tracing-subscriber = { version = "0.3", default-features = false }
tracing-core = { version = "0.1.32", default-features = false }
parking_lot = "0.12.1"
futures = "0.3.30"
hex = { version = "0.4.3", default-features = false }
auto_impl = "1.1.0"
uuid = "1.4.1"
bytes = "1.5.0"
serde_bytes = { version = "0.11.12", default-features = false }
itertools = "0.12.0"
strum = "0.26"
clap = "4.0.32"
color-eyre = { version = "0.6", features = [
    "tracing-error",
    "color-spantrace",
    "issue-url",
] }
hex-literal = "0.4.1"
rand = "0.8.5"
rand_core = "0.6"
getrandom = { version = "0.2.12", default-features = false }
rand_chacha = { version = "0.3.1" }
jsonrpsee = "0.16.2"
linked-hash-map = { version = "0.5.6", default-features = false }
k256 = { version = "0.13.2", default-features = false }
p256 = { version = "0.13.2", default-features = false }
signature = "2.2.0"
starknet-crypto = "0.6.1"
anyhow = "1.0.79"
libsecp256k1 = "0.7.1"
rayon = { version = "1.8.0" }
<<<<<<< HEAD
thiserror = { version = "=1.0.57" }
aes-gcm = { version = "0.10", default-features = false, features = [
    "aes",
    "alloc",
    "getrandom",
    "zeroize",
] }
zeroize = { version = "1", default-features = false, features = [
    "alloc",
    "zeroize_derive",
] }
=======
thiserror = { version = "1" }
aes-gcm = { version = "0.10", default-features = false, features = ["aes", "alloc", "getrandom", "zeroize"] }
zeroize = { version = "1", default-features = false, features = ["alloc", "zeroize_derive"] }
>>>>>>> edd9a2f9
substrate-prometheus-endpoint = { git = "https://github.com/paritytech/polkadot-sdk", branch = "release-polkadot-v1.7.0", default-features = false }
prometheus = { version = "0.13.0", default-features = false }
lazy_static = "1.4.0"
sqlx = "=0.7.3"
postcard = "1.0.8"
sha2 = "0.10.8"
derivation-path = "0.2.0"
libp2p = { git = "https://github.com/libp2p/rust-libp2p/", default-features = false, rev = "3644879956b6ab93b8d23553a33e8fdb838f576f" }
structopt = "0.3.26"
env_logger = "0.11.3"

# WebAssembly
wasmtime = { version = "8.0.1", default-features = false }
wasm-bindgen = { version = "0.2.92" }
sp-wasm-interface = { git = "https://github.com/paritytech/polkadot-sdk", branch = "release-polkadot-v1.7.0", default-features = false }
wasmer = { version = "4.2.6", default-features = false }

[profile.dev.package.backtrace]
opt-level = 3<|MERGE_RESOLUTION|>--- conflicted
+++ resolved
@@ -36,17 +36,14 @@
 tangle-environment = { path = "./environments/tangle" }
 environment-utils = { path = "./environments/utils" }
 
-<<<<<<< HEAD
 gadget-blueprint-proc-macro = { path = "./macros/blueprint-proc-macro" }
 gadget-blueprint-proc-macro-core = { path = "./macros/blueprint-proc-macro-core" }
 blueprint-metadata = { path = "./blueprint-metadata" }
-=======
 # Tangle-related dependencies
 pallet-services = { git = "https://github.com/webb-tools/tangle.git", branch = "jobs/v2" }
 pallet-services-rpc = { git = "https://github.com/webb-tools/tangle.git", branch = "jobs/v2" }
 tangle-primitives = { git = "https://github.com/webb-tools/tangle.git", branch = "jobs/v2" }
 tangle-subxt = { git = "https://github.com/webb-tools/tangle.git", default-features = false, branch = "jobs/v2" }
->>>>>>> edd9a2f9
 
 snowbridge-milagro-bls = { git = "https://github.com/Snowfork/milagro_bls", default-features = false, rev = "43a5d480ed6e3b83de4cf54888680d51604199e6" }
 gennaro-dkg = { git = "https://github.com/mikelodder7/gennaro-dkg.git", default-features = false, rev = "1c15242" }
@@ -120,10 +117,6 @@
 frame-support = { git = "https://github.com/paritytech/polkadot-sdk", branch = "release-polkadot-v1.7.0", default-features = false }
 frame-executive = { git = "https://github.com/paritytech/polkadot-sdk", branch = "release-polkadot-v1.7.0", default-features = false }
 
-<<<<<<< HEAD
-pallet-balances = { git = "https://github.com/paritytech/polkadot-sdk", branch = "release-polkadot-v1.7.0", default-features = false }
-pallet-timestamp = { git = "https://github.com/paritytech/polkadot-sdk", branch = "release-polkadot-v1.7.0", default-features = false }
-=======
 pallet-balances = { git = "https://github.com/paritytech/polkadot-sdk", branch = "release-polkadot-v1.7.0", default-features = false  }
 pallet-timestamp = { git = "https://github.com/paritytech/polkadot-sdk", branch = "release-polkadot-v1.7.0", default-features = false  }
 pallet-session = { git = "https://github.com/paritytech/polkadot-sdk", branch = "release-polkadot-v1.7.0", default-features = false }
@@ -133,7 +126,6 @@
 sp-staking = { git = "https://github.com/paritytech/polkadot-sdk", branch = "release-polkadot-v1.7.0", default-features = false }
 sp-npos-elections = { git = "https://github.com/paritytech/polkadot-sdk", branch = "release-polkadot-v1.7.0"}
 sp-session = { git = "https://github.com/paritytech/polkadot-sdk", branch = "release-polkadot-v1.7.0"}
->>>>>>> edd9a2f9
 
 # ARK Libraries
 ark-std = { version = "0.4.0", default-features = false, features = [
@@ -199,7 +191,6 @@
 anyhow = "1.0.79"
 libsecp256k1 = "0.7.1"
 rayon = { version = "1.8.0" }
-<<<<<<< HEAD
 thiserror = { version = "=1.0.57" }
 aes-gcm = { version = "0.10", default-features = false, features = [
     "aes",
@@ -211,11 +202,6 @@
     "alloc",
     "zeroize_derive",
 ] }
-=======
-thiserror = { version = "1" }
-aes-gcm = { version = "0.10", default-features = false, features = ["aes", "alloc", "getrandom", "zeroize"] }
-zeroize = { version = "1", default-features = false, features = ["alloc", "zeroize_derive"] }
->>>>>>> edd9a2f9
 substrate-prometheus-endpoint = { git = "https://github.com/paritytech/polkadot-sdk", branch = "release-polkadot-v1.7.0", default-features = false }
 prometheus = { version = "0.13.0", default-features = false }
 lazy_static = "1.4.0"

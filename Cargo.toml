--- conflicted
+++ resolved
@@ -99,14 +99,9 @@
 blueprint-context-derive = { version = "0.1.0-alpha.5", path = "./crates/macros/context-derive", default-features = false }
 
 # Stores
-<<<<<<< HEAD
-blueprint-stores = { version = "0.1.0-alpha.3", path = "./crates/stores", default-features = false }
-blueprint-store-local-database = { version = "0.1.0-alpha.3", path = "./crates/stores/local-database", default-features = false }
-rocksdb = { version = "0.23.0", default-features = false }
-=======
 blueprint-stores = { version = "0.1.0-alpha.4", path = "./crates/stores", default-features = false }
 blueprint-store-local-database = { version = "0.1.0-alpha.4", path = "./crates/stores/local-database", default-features = false }
->>>>>>> ab0c8da1
+rocksdb = { version = "0.23.0", default-features = false }
 
 # SDK
 blueprint-keystore = { version = "0.1.0-alpha.7", path = "./crates/keystore", default-features = false }

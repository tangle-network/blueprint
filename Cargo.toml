--- conflicted
+++ resolved
@@ -63,21 +63,10 @@
 cargo_metadata = { version = "0.18.1" }
 
 # Tangle-related dependencies
-<<<<<<< HEAD
-#pallet-services = { git = "https://github.com/webb-tools/tangle.git" }
-#pallet-services-rpc = { git = "https://github.com/webb-tools/tangle.git" }
-#tangle-primitives = { git = "https://github.com/webb-tools/tangle.git" }
-pallet-services = { path = "../tangle/pallets/services" }
-pallet-services-rpc = { path = "../tangle/pallets/services/rpc" }
-tangle-primitives = { path = "../tangle/primitives" }
-
-tangle-subxt = { path = "../tangle/tangle-subxt", default-features = false }
-=======
 pallet-services = { git = "https://github.com/webb-tools/tangle.git" }
 pallet-services-rpc = { git = "https://github.com/webb-tools/tangle.git" }
 tangle-primitives = { git = "https://github.com/webb-tools/tangle.git" }
-tangle-subxt = { version = "0.1.5", default-features = false }
->>>>>>> 191245f2
+tangle-subxt = { version = "0.1.4", default-features = false }
 
 subxt-signer = { version = "0.37.0", default-features = false }
 subxt = { version = "0.37.0", default-features = false }

[workspace]
resolver = "2"
members = [
    "blueprint-metadata",
    "blueprints/incredible-squaring",
    "blueprints/incredible-squaring-eigenlayer",
    "blueprints/incredible-squaring-symbiotic",
    "blueprints/periodic-web-poller",
<<<<<<< HEAD
    "blueprints/tangle-raw",
=======
    "blueprints/tangle-raw-event-listener",
>>>>>>> ee6addc5
    "cli",
    "gadget-io",
    "blueprint-test-utils",
    "blueprint-manager",
    "sdk",
    "macros/blueprint-proc-macro",
    "macros/blueprint-proc-macro-core",
    "macros/playground",
    "macros/context-derive",

]
exclude = ["tangle-test-utils", "example"]

[workspace.package]
authors = ["Webb Technologies Inc."]
edition = "2021"
license = "MIT OR Apache-2.0"
homepage = "https://tangle.tools"
repository = "https://github.com/tangle-network/gadget"

[workspace.lints.rust]
rust_2018_idioms = { level = "deny", priority = -1 }
trivial_casts = "deny"
trivial_numeric_casts = "deny"
unused_import_braces = "deny"

[workspace.lints.clippy]
pedantic = { level = "deny", priority = -1 }
all = { level = "deny", priority = -1 }
single_match_else = "allow"

[workspace.lints.rustdoc]
broken_intra_doc_links = "deny"

[workspace.dependencies]
gadget-io = { version = "0.0.4", path = "./gadget-io", default-features = false }
blueprint-manager = { version = "0.1.1", path = "./blueprint-manager" }
blueprint-test-utils = { path = "./blueprint-test-utils" }
gadget-sdk = { path = "./sdk", default-features = false, version = "0.2.3" }

incredible-squaring-blueprint = { path = "./blueprints/incredible-squaring", default-features = false, version = "0.1.1" }
incredible-squaring-blueprint-eigenlayer = { path = "./blueprints/incredible-squaring-eigenlayer", default-features = false, version = "0.1.1" }
incredible-squaring-blueprint-symbiotic = { path = "./blueprints/incredible-squaring-symbiotic", default-features = false, version = "0.1.1" }
periodic-web-poller-blueprint = { path = "./blueprints/periodic-web-poller", default-features = false, version = "0.1.1" }
<<<<<<< HEAD
tangle-raw-blueprint = { path = "./blueprints/tangle-raw", default-features = false, version = "0.1.1" }
=======
tangle-raw-event-listener-blueprint = { path = "./blueprints/tangle-raw-event-listener", default-features = false, version = "0.1.1" }
>>>>>>> ee6addc5
gadget-blueprint-proc-macro = { path = "./macros/blueprint-proc-macro", default-features = false, version = "0.2.3" }
gadget-blueprint-proc-macro-core = { path = "./macros/blueprint-proc-macro-core", default-features = false, version = "0.1.5" }
gadget-context-derive = { path = "./macros/context-derive", default-features = false, version = "0.1.3" }
blueprint-metadata = { path = "./blueprint-metadata", default-features = false, version = "0.1.6" }
cargo-tangle = { path = "./cli", version = "0.2.1" }
cargo_metadata = { version = "0.18.1" }

# Tangle-related dependencies
tangle-subxt = { version = "0.4.0", default-features = false }
subxt-signer = { version = "0.37.0", default-features = false }
subxt = { version = "0.37.0", default-features = false }
subxt-core = { version = "0.37.0", default-features = false }
round-based = "0.3.0"

sp-core = { version = "31.0.0", default-features = false }
sp-io = { version = "33.0.0", default-features = false }
sp-std = { version = "14.0.0", default-features = false }
sp-runtime = { version = "39.0.0", default-features = false }
sc-utils = { version = "17.0.0", default-features = false }
sp-api = { version = "34.0.0", default-features = false }
sp-application-crypto = { version = "33.0.0", default-features = false }
sp-keystore = { version = "0.37.0", default-features = false }
sp-externalities = { version = "0.27.0", default-features = false }

sc-client-api = { version = "37.0.0", default-features = false }
sc-keystore = { version = "28.0.0", default-features = false }
parity-scale-codec = { version = "3.6.12", default-features = false }

scale-info = { version = "2.11.3", default-features = false }

tokio-retry = "0.3.0"
async-trait = "0.1.82"
auto_impl = "1.2.0"
backon = { version = "1.2.0", default-features = false }
bincode = "1.3.3"
bip39 = "2.1.0"
bollard = "0.16.1"
cargo-generate = { version = "0.21.3", default-features = false }
cfg-if = "1.0.0"
clap = "4.5.16"
clap-cargo = "0.14"
color-eyre = { version = "0.6", features = ["tracing-error", "color-spantrace"] }
ed25519-zebra = { version = "4" }
elliptic-curve = { version = "0.13.8" }
escargot = "0.5.12"
ethereum-types = { version = "0.14.1", default-features = false }
failure = "0.1.8"
fs2 = "0.4"
futures = "0.3.30"
futures-util = "0.3.31"
getrandom = { version = "0.2.15", default-features = false }
hex = { version = "0.4.3", default-features = false }
http-body-util = "0.1.2"
hyper = { version = "1.4.1", default-features = false }
hyper-util = "0.1.7"
itertools = "0.13.0"
k256 = { version = "0.13.3", default-features = false }
libp2p = { version = "0.54", default-features = false }
lock_api = "0.4.12"
log = "0.4.22"
multiaddr = { version = "0.18.1", default-features = false }
nix = { version = "0.29.0", features = ["process", "signal"] }
parking_lot = "0.12.3"
proc-macro2 = "1.0"
prometheus = { version = "0.13.4", default-features = false }
quote = "1.0"
rand = { version = "0.8.5", default-features = false }
reqwest = "0.12.7"
rustdoc-types = "0.31.0"
schnorrkel = { version = "0.11.4", default-features = false, features = ["preaudit_deprecated", "getrandom"] }
serde = { version = "1.0.208", default-features = false }
serde_json = "1.0"
sha2 = "0.10.8"
sqlx = "=0.7.3"
syn = "2.0.75"
sysinfo = "0.31.2"
thiserror = { version = "1.0.64", default-features = false }
tokio = { version = "1.40", default-features = false }
tokio-stream = { version = "0.1.16", default-features = false }
tokio-util = { version = "0.7.12", default-features = false }
toml = "0.8.19"
tracing = { version = "0.1", default-features = false }
tracing-subscriber = { version = "0.3", default-features = false }
uuid = "1.10.0"
derive_more = { version = "1.0.0", features = ["display"] }
trybuild = "1.0"
tsify = "0.4.5"
typed-builder = "0.19"
url = { version = "2.5.2", default-features = false }
w3f-bls = { version = "0.1.4", default-features = false }
cid = { version = "0.11.1" }
indexmap = "2.5.0"
lazy_static = "1.5.0"
jsonrpc-core = "18.0.0"
jsonrpc-http-server = "18.0.0"

alloy-primitives = "0.7.2"
alloy-json-abi = "0.7.2"
alloy-sol-types = "0.7.2"
alloy-rpc-client = "0.4.2"
alloy-rpc-types = { version = "0.1" }
alloy-rpc-types-eth = { version = "0.1" }
alloy-provider = { version = "0.1", default-features = false, features = ["reqwest", "ws"] }
alloy-pubsub = { version = "0.1" }
alloy-signer = { version = "0.1" }
alloy-signer-local = { version = "0.1" }
alloy-network = { version = "0.1" }
alloy-node-bindings = "0.4.2"
alloy-contract = { version = "0.1" }
alloy-consensus = { version = "0.1" }
alloy-transport = { version = "0.1" }
alloy-transport-http = { version = "0.1" }

ark-bn254 = "0.4.0"
ark-ec = "0.4.0"
ark-ff = "0.4.0"
ark-std = "0.4.0"
ark-serialize = "0.4.0"

# WebAssembly
js-sys = "0.3.70"
serde-wasm-bindgen = "0.6.5"
wasm-bindgen = "0.2.93"
wasm-bindgen-futures = "0.4.43"
wasmtime = { version = "23.0.2", default-features = false }
wasmtimer = "0.2"
secp256k1 = "0.29.1"

# Eigenlayer
eigensdk = { version = "0.1.0", features = ["full", "utils", "types"] }
testcontainers = { version = "0.20.1" }

# Symbiotic
symbiotic-rs = { version = "0.1.0" }

# Config for 'cargo dist'
[workspace.metadata.dist]
# The preferred cargo-dist version to use in CI (Cargo.toml SemVer syntax)
cargo-dist-version = "0.22.1"
# CI backends to support
ci = "github"
# Whether cargo-dist should create a Github Release or use an existing draft
create-release = false
github-build-setup = "build-setup.yml"
# The installers to generate for each app
installers = ["shell"]
# Target platforms to build apps for (Rust target-triple syntax)
targets = ["aarch64-apple-darwin", "x86_64-apple-darwin", "x86_64-unknown-linux-gnu"]
# Path that installers should place binaries in
install-path = "CARGO_HOME"
# Whether to install an updater program
install-updater = true
bin-aliases = { cargo-tangle = ["tangle", "tg"] }
members = ["cargo:/cli"]

[profile.dev.package.backtrace]
opt-level = 3

# The profile that 'cargo dist' will build with
[profile.dist]
inherits = "release"
lto = "thin"<|MERGE_RESOLUTION|>--- conflicted
+++ resolved
@@ -6,11 +6,7 @@
     "blueprints/incredible-squaring-eigenlayer",
     "blueprints/incredible-squaring-symbiotic",
     "blueprints/periodic-web-poller",
-<<<<<<< HEAD
-    "blueprints/tangle-raw",
-=======
     "blueprints/tangle-raw-event-listener",
->>>>>>> ee6addc5
     "cli",
     "gadget-io",
     "blueprint-test-utils",
@@ -20,7 +16,6 @@
     "macros/blueprint-proc-macro-core",
     "macros/playground",
     "macros/context-derive",
-
 ]
 exclude = ["tangle-test-utils", "example"]
 
@@ -55,11 +50,7 @@
 incredible-squaring-blueprint-eigenlayer = { path = "./blueprints/incredible-squaring-eigenlayer", default-features = false, version = "0.1.1" }
 incredible-squaring-blueprint-symbiotic = { path = "./blueprints/incredible-squaring-symbiotic", default-features = false, version = "0.1.1" }
 periodic-web-poller-blueprint = { path = "./blueprints/periodic-web-poller", default-features = false, version = "0.1.1" }
-<<<<<<< HEAD
-tangle-raw-blueprint = { path = "./blueprints/tangle-raw", default-features = false, version = "0.1.1" }
-=======
 tangle-raw-event-listener-blueprint = { path = "./blueprints/tangle-raw-event-listener", default-features = false, version = "0.1.1" }
->>>>>>> ee6addc5
 gadget-blueprint-proc-macro = { path = "./macros/blueprint-proc-macro", default-features = false, version = "0.2.3" }
 gadget-blueprint-proc-macro-core = { path = "./macros/blueprint-proc-macro-core", default-features = false, version = "0.1.5" }
 gadget-context-derive = { path = "./macros/context-derive", default-features = false, version = "0.1.3" }

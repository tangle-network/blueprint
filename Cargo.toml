--- conflicted
+++ resolved
@@ -4,10 +4,7 @@
     "blueprint-metadata",
     "blueprints/incredible-squaring",
     "blueprints/incredible-squaring-eigenlayer",
-<<<<<<< HEAD
     "blueprints/incredible-squaring-eigenlayer/aggregator",
-=======
->>>>>>> 1a02dfd3
     "blueprints/periodic-web-poller",
     "cli",
     "gadget-io",
@@ -52,10 +49,7 @@
 gadget-sdk = { path = "./sdk", default-features = false, version = "0.1.2" }
 
 incredible-squaring-blueprint-eigenlayer = { path = "./blueprints/incredible-squaring-eigenlayer", default-features = false, version = "0.1.1" }
-<<<<<<< HEAD
 incredible-squaring-aggregator = { path = "./blueprints/incredible-squaring-eigenlayer/aggregator", default-features = false, version = "0.1.1" }
-=======
->>>>>>> 1a02dfd3
 periodic-web-poller-blueprint = { path = "./blueprints/periodic-web-poller", default-features = false, version = "0.1.1" }
 gadget-blueprint-proc-macro = { path = "./macros/blueprint-proc-macro", default-features = false, version = "0.1.2" }
 gadget-blueprint-proc-macro-core = { path = "./macros/blueprint-proc-macro-core", default-features = false, version = "0.1.2" }
@@ -135,10 +129,7 @@
 sysinfo = "0.31.2"
 thiserror = { version = "1.0.64", default-features = false }
 tokio = { version = "1.40", default-features = false }
-<<<<<<< HEAD
-=======
 tokio-stream = { version = "0.1.16", default-features = false }
->>>>>>> 1a02dfd3
 tokio-util = { version = "0.7.12", default-features = false }
 toml = "0.8.19"
 tracing = { version = "0.1", default-features = false }

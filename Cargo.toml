--- conflicted
+++ resolved
@@ -123,14 +123,7 @@
 tnt-core-bytecode = { git = "https://github.com/tangle-network/tnt-core.git", default-features = false }
 
 # Tangle-related dependencies
-<<<<<<< HEAD
-# TODO: Switch back to release when tangle-subxt is published
-# tangle-subxt = { version = "0.15", default-features = false }
-# tangle-subxt = { git = "https://github.com/tangle-network/tangle.git", default-features = false }
-tangle-subxt = { path = "./../tangle/tangle-subxt", default-features = false }
-=======
 tangle-subxt = { version = "0.16", default-features = false }
->>>>>>> 451788ea
 round-based = { version = "0.4.1", default-features = false }
 
 # Substrate dependencies

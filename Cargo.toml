--- conflicted
+++ resolved
@@ -8,16 +8,13 @@
     "protocol-macros",
     "shell-manager",
     "shell-sdk",
-<<<<<<< HEAD
     "sdk",
     "macros/blueprint-proc-macro",
     "macros/blueprint-proc-macro-core",
     "macros/blueprint-proc-macro-playground",
-=======
-    "sdk", "executor",
+    "executor",
     "environments/tangle", 
     "environments/utils"
->>>>>>> cf517f06
 ]
 
 [workspace.package]

--- conflicted
+++ resolved
@@ -96,14 +96,9 @@
 blueprint-std = { version = "0.1.0", path = "./crates/std", default-features = false }
 
 # P2P
-<<<<<<< HEAD
-gadget-networking = { version = "0.1.0", path = "./crates/networking", default-features = false }
-gadget-networking-round-based-extension = { version = "0.1.0", path = "./crates/networking/extensions/round-based", default-features = false }
-gadget-networking-agg-sig-gossip = { version = "0.1.0", path = "./crates/networking/extensions/agg-sig-gossip", default-features = false }
-=======
 blueprint-networking = { version = "0.1.0", path = "./crates/networking", default-features = false }
 blueprint-networking-round-based-extension = { version = "0.1.0", path = "./crates/networking/extensions/round-based", default-features = false }
->>>>>>> c76f2ce3
+blueprint-networking-agg-sig-gossip = { version = "0.1.0", path = "./crates/networking/extensions/agg-sig-gossip", default-features = false }
 
 # Testing utilities
 blueprint-testing-utils = { version = "0.1.0", path = "./crates/testing-utils", default-features = false }

--- conflicted
+++ resolved
@@ -213,12 +213,8 @@
 parking_lot = { version = "0.12.3", default-features = false }
 tempfile = { version = "3.13.0", default-features = false }
 uuid = { version = "1.16.0", default-features = false }
-<<<<<<< HEAD
-blake3 = { version = "1.8.0", default-features = false }
-=======
 blake3 = { version = "1.8.2", default-features = false }
 chrono = { version = "0.4.40", default-features = false }
->>>>>>> a05704cc
 
 # Development & Testing
 auto_impl = { version = "1.2.1", default-features = false }

--- conflicted
+++ resolved
@@ -66,14 +66,9 @@
 # Blueprint utils
 blueprint-manager = { version = "0.3.0-alpha.21", path = "./crates/manager", default-features = false }
 blueprint-manager-bridge = { version = "0.1.0-alpha.8", path = "./crates/manager/bridge", default-features = false }
-<<<<<<< HEAD
-blueprint-build-utils = { version = "0.1.0-alpha.3", path = "./crates/build-utils", default-features = false }
-blueprint-auth = { version = "0.1.0-alpha.9", path = "./crates/auth", default-features = false }
 blueprint-remote-providers = { version = "0.1.0-alpha.1", path = "./crates/blueprint-remote-providers", default-features = false }
-=======
 blueprint-build-utils = { version = "0.1.0-alpha.4", path = "./crates/build-utils", default-features = false }
 blueprint-auth = { version = "0.1.0-alpha.10", path = "./crates/auth", default-features = false }
->>>>>>> 9d2e18f8
 
 # Chain Setup
 blueprint-chain-setup = { version = "0.1.0-alpha.20", path = "./crates/chain-setup", default-features = false }

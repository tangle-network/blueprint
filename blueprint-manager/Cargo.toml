[package]
name = "blueprint-manager"
version = "0.1.1"
edition = "2021"

[[bin]]
name = "blueprint-manager"
path = "src/cli.rs"

[dependencies]
sp-core = { workspace = true }
gadget-io = { workspace = true }
gadget-sdk = { workspace = true, default-features = true }
<<<<<<< HEAD
=======
gadget-blueprint-proc-macro-core = { workspace = true }
>>>>>>> ee827b0c
color-eyre = { workspace = true, features = ["tracing-error", "color-spantrace", "issue-url"] }
serde = { workspace = true }
structopt = { workspace = true }
tangle-subxt = { workspace = true }
toml = { workspace = true }
hex = { workspace = true }
tokio = { workspace = true, features = ["process", "io-util", "signal"] }
reqwest = { workspace = true }
sha2 = { workspace = true }
futures = { workspace = true }
sp-keystore = { workspace = true }
log = { workspace = true }
itertools = { workspace = true }
tangle-primitives = { workspace = true }
tracing = { workspace = true, features = ["log"] }
tracing-subscriber = { workspace = true, features = ["env-filter", "ansi", "tracing-log"] }
libp2p = { workspace = true }
auto_impl = { workspace = true }
parking_lot = { workspace = true }
<<<<<<< HEAD
=======
async-trait = { workspace = true }
>>>>>>> ee827b0c

[features]
default = ["std"]
std = [
    "gadget-io/std",
    "gadget-sdk/default",
]<|MERGE_RESOLUTION|>--- conflicted
+++ resolved
@@ -11,10 +11,7 @@
 sp-core = { workspace = true }
 gadget-io = { workspace = true }
 gadget-sdk = { workspace = true, default-features = true }
-<<<<<<< HEAD
-=======
 gadget-blueprint-proc-macro-core = { workspace = true }
->>>>>>> ee827b0c
 color-eyre = { workspace = true, features = ["tracing-error", "color-spantrace", "issue-url"] }
 serde = { workspace = true }
 structopt = { workspace = true }
@@ -34,10 +31,7 @@
 libp2p = { workspace = true }
 auto_impl = { workspace = true }
 parking_lot = { workspace = true }
-<<<<<<< HEAD
-=======
 async-trait = { workspace = true }
->>>>>>> ee827b0c
 
 [features]
 default = ["std"]

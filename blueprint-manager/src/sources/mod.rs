use crate::config::BlueprintManagerConfig;
use crate::executor::event_handler::VerifiedBlueprint;
use crate::gadget::ActiveGadgets;
use crate::sdk::utils::{chmod_x_file, generate_running_process_status_handle, is_windows};
use async_trait::async_trait;
use gadget_io::GadgetConfig;
use gadget_sdk::config::Protocol;
use gadget_sdk::{error, info, warn};
use std::path::PathBuf;

pub mod github;
pub mod testing;

#[async_trait]
#[auto_impl::auto_impl(Box)]
pub trait BinarySourceFetcher: Send + Sync {
    async fn get_binary(&self) -> color_eyre::Result<PathBuf>;
    fn blueprint_id(&self) -> u64;
    fn name(&self) -> String;
}

pub async fn handle<'a>(
    blueprint: &VerifiedBlueprint<'a>,
    gadget_config: &GadgetConfig,
    blueprint_manager_opts: &BlueprintManagerConfig,
    active_gadgets: &mut ActiveGadgets,
) -> color_eyre::Result<()> {
    let blueprint_source = &blueprint.fetcher;
    let blueprint = &blueprint.blueprint;

    let blueprint_id = blueprint_source.blueprint_id();
    let service_str = blueprint_source.name();

    if active_gadgets.contains_key(&blueprint_id) {
        return Ok(());
    }

    let mut binary_download_path = blueprint_source.get_binary().await?;

    // Ensure the binary is executable
    if is_windows() {
        if binary_download_path.extension().is_none() {
            binary_download_path.set_extension("exe");
        }
    } else if let Err(err) = chmod_x_file(&binary_download_path).await {
        warn!("Failed to chmod +x the binary: {err}");
    }

    for service_id in &blueprint.services {
        let sub_service_str = format!("{service_str}-{service_id}");
        let arguments = generate_process_arguments(
            gadget_config,
            blueprint_manager_opts,
            blueprint_id,
            *service_id,
            blueprint.protocol,
        )?;

        // Add required env vars for all child processes/gadgets
        let mut env_vars = vec![
            (
                "HTTP_RPC_URL".to_string(),
                gadget_config.http_rpc_url.to_string(),
            ),
            (
                "WS_RPC_URL".to_string(),
                gadget_config.ws_rpc_url.to_string(),
            ),
            (
                "KEYSTORE_URI".to_string(),
                blueprint_manager_opts.keystore_uri.clone(),
            ),
            ("BLUEPRINT_ID".to_string(), format!("{}", blueprint_id)),
            ("SERVICE_ID".to_string(), format!("{}", service_id)),
        ];

        let base_data_dir = &blueprint_manager_opts.data_dir;
        let data_dir = base_data_dir.join(format!("blueprint-{blueprint_id}-{sub_service_str}"));
        env_vars.push((
            "DATA_DIR".to_string(),
            data_dir.to_string_lossy().into_owned(),
        ));

        // Ensure our child process inherits the current processes' environment vars
        env_vars.extend(std::env::vars());

        if blueprint.registration_mode {
            env_vars.push(("REGISTRATION_MODE_ON".to_string(), "true".to_string()));
        }

        info!("Starting protocol: {sub_service_str} with args: {arguments:?}");

        // Now that the file is loaded, spawn the process
        let process_handle = tokio::process::Command::new(&binary_download_path)
            .kill_on_drop(true)
            .stdout(std::process::Stdio::inherit()) // Inherit the stdout of this process
            .stderr(std::process::Stdio::inherit()) // Inherit the stderr of this process
            .stdin(std::process::Stdio::null())
            .current_dir(&std::env::current_dir()?)
            .envs(env_vars)
            .args(arguments)
            .spawn()?;

        if blueprint.registration_mode {
            // We must wait for the process to exit successfully
            let status = process_handle.wait_with_output().await?;
            if !status.status.success() {
                error!(
                    "Protocol (registration mode) {sub_service_str} failed to execute: {status:?}"
                );
            } else {
                info!("***Protocol (registration mode) {sub_service_str} executed successfully***");
            }
        } else {
            // A normal running gadget binary. Store the process handle and let the event loop handle the rest

            let (status_handle, abort) =
                generate_running_process_status_handle(process_handle, &sub_service_str);

            active_gadgets
                .entry(blueprint_id)
                .or_default()
                .insert(*service_id, (status_handle, Some(abort)));
        }
    }

    Ok(())
}

pub fn generate_process_arguments(
    gadget_config: &GadgetConfig,
    opt: &BlueprintManagerConfig,
    blueprint_id: u64,
    service_id: u64,
    protocol: Protocol,
) -> color_eyre::Result<Vec<String>> {
    let mut arguments = vec![];
    arguments.push("run".to_string());

    if opt.test_mode {
        arguments.push("--test-mode".to_string());
    }

    if opt.pretty {
        arguments.push("--pretty".to_string());
    }

    for bootnode in &gadget_config.bootnodes {
        arguments.push(format!("--bootnodes={}", bootnode));
    }

    arguments.extend([
        format!("--bind-addr={}", gadget_config.bind_addr),
        format!("--bind-port={}", gadget_config.bind_port),
        format!("--http-rpc-url={}", gadget_config.http_rpc_url),
        format!("--ws-rpc-url={}", gadget_config.ws_rpc_url),
        format!("--keystore-uri={}", gadget_config.keystore_uri),
        format!("--chain={}", gadget_config.chain),
<<<<<<< HEAD
=======
        format!("-{}", "v".repeat(gadget_config.verbose as usize)),
>>>>>>> 33a95cfc
        format!("--blueprint-id={}", blueprint_id),
        format!("--service-id={}", service_id),
        format!("--protocol={}", protocol),
        format!(
            "--log-id=Blueprint-{blueprint_id}-Service-{service_id}-{}",
            opt.instance_id.clone().unwrap_or_else(|| format!(
                "{}-{}",
                gadget_config.bind_addr, gadget_config.bind_port
            ))
        ),
    ]);

    if let Some(keystore_password) = &gadget_config.keystore_password {
        arguments.push(format!("--keystore-password={}", keystore_password));
    }

    // Uses occurrences of clap short -v
    if opt.verbose > 0 {
        arguments.push(format!("-{}", "v".repeat(opt.verbose as usize)));
    }

    Ok(arguments)
}<|MERGE_RESOLUTION|>--- conflicted
+++ resolved
@@ -156,10 +156,8 @@
         format!("--ws-rpc-url={}", gadget_config.ws_rpc_url),
         format!("--keystore-uri={}", gadget_config.keystore_uri),
         format!("--chain={}", gadget_config.chain),
-<<<<<<< HEAD
-=======
-        format!("-{}", "v".repeat(gadget_config.verbose as usize)),
->>>>>>> 33a95cfc
+        format!("--verbose={}", opt.verbose),
+        format!("--pretty={}", opt.pretty),
         format!("--blueprint-id={}", blueprint_id),
         format!("--service-id={}", service_id),
         format!("--protocol={}", protocol),

--- conflicted
+++ resolved
@@ -1,17 +1,6 @@
 use std::collections::HashMap;
 use std::time::Duration;
 
-<<<<<<< HEAD
-use gadget_common::environments::GadgetEnvironment;
-use gadget_common::keystore::KeystoreBackend;
-use gadget_common::{
-    config::{DebugLogger, PrometheusConfig},
-    full_protocol::NodeInput,
-    keystore::ECDSAKeyStore,
-};
-=======
-use crate::sdk::keystore::load_keys_from_keystore;
->>>>>>> ee827b0c
 use gadget_io::tokio::task::JoinHandle;
 use gadget_sdk::clients::tangle::runtime::TangleRuntimeClient;
 use gadget_sdk::logger::Logger;
@@ -48,18 +37,11 @@
 
 /// Generates the NodeInput and handle to the networking layer for the given config.
 #[tracing::instrument(skip(config))]
-<<<<<<< HEAD
-pub async fn generate_node_input<KBE: KeystoreBackend, Env: GadgetEnvironment>(
-    config: SingleGadgetConfig<KBE, Env>,
-) -> color_eyre::Result<(SingleGadgetInput<KBE, Env>, JoinHandle<()>)> {
-    let keystore_config = KeystoreContainer::new(&config.keystore)?;
-    let (role_key, acco_key) = (keystore_config.ecdsa_key()?, keystore_config.sr25519_key()?);
-=======
 pub async fn generate_node_input<KBE: KeyValueStoreBackend>(
     config: SingleGadgetConfig<KBE>,
 ) -> color_eyre::Result<(SingleGadgetInput<KBE>, JoinHandle<()>)> {
-    let (ecdsa_key, acco_key) = load_keys_from_keystore(&config.keystore)?;
->>>>>>> ee827b0c
+    let keystore_config = KeystoreContainer::new(&config.keystore)?;
+    let (ecdsa_key, acco_key) = (keystore_config.ecdsa_key()?, keystore_config.sr25519_key()?);
     //let network_key = ed25519::Pair::from_seed(&config.node_key).to_raw_vec();
     let logger = Logger::default();
     let keystore = ECDSAKeyStore::new(config.keystore_backend.clone(), ecdsa_key.clone());

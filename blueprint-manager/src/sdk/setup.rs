--- conflicted
+++ resolved
@@ -1,17 +1,7 @@
 use std::collections::HashMap;
 use std::time::Duration;
 
-<<<<<<< HEAD
-use gadget_common::environments::GadgetEnvironment;
-use gadget_common::keystore::KeystoreBackend;
-use gadget_common::{
-    config::{DebugLogger, PrometheusConfig},
-    full_protocol::NodeInput,
-    keystore::ECDSAKeyStore,
-};
-=======
 use crate::sdk::keystore::load_keys_from_keystore;
->>>>>>> c8c569aa
 use gadget_io::tokio::task::JoinHandle;
 use gadget_sdk::clients::tangle::runtime::TangleRuntimeClient;
 use gadget_sdk::logger::Logger;
@@ -22,7 +12,6 @@
 
 use crate::sdk::config::SingleGadgetConfig;
 pub use gadget_io::KeystoreContainer;
-use gadget_io::SubstrateKeystore;
 use gadget_sdk::network::gossip::GossipHandle;
 use gadget_sdk::network::setup::NetworkConfig;
 use itertools::Itertools;
@@ -48,16 +37,6 @@
 
 /// Generates the NodeInput and handle to the networking layer for the given config.
 #[tracing::instrument(skip(config))]
-<<<<<<< HEAD
-pub async fn generate_node_input<KBE: KeystoreBackend, Env: GadgetEnvironment>(
-    config: SingleGadgetConfig<KBE, Env>,
-) -> color_eyre::Result<(SingleGadgetInput<KBE, Env>, JoinHandle<()>)> {
-    let keystore_config = KeystoreContainer::new(&config.keystore)?;
-    let (ecdsa_key, acco_key) = (keystore_config.ecdsa_key()?, keystore_config.sr25519_key()?);
-    //let network_key = ed25519::Pair::from_seed(&config.node_key).to_raw_vec();
-    let logger = DebugLogger::default();
-    let wrapped_keystore = ECDSAKeyStore::new(config.keystore_backend.clone(), ecdsa_key.clone());
-=======
 pub async fn generate_node_input<KBE: KeyValueStoreBackend>(
     config: SingleGadgetConfig<KBE>,
 ) -> color_eyre::Result<(SingleGadgetInput<KBE>, JoinHandle<()>)> {
@@ -65,7 +44,6 @@
     //let network_key = ed25519::Pair::from_seed(&config.node_key).to_raw_vec();
     let logger = Logger::default();
     let keystore = ECDSAKeyStore::new(config.keystore_backend.clone(), ecdsa_key.clone());
->>>>>>> c8c569aa
 
     // Use the first 32 bytes of the sr25519 account key as the network key. We discard the 32 remaining nonce seed bytes
     // thus ensuring that the network key, when used, will actually have slightly different properties than the original
